--- conflicted
+++ resolved
@@ -40,34 +40,16 @@
 import scala.tools.nsc.util.ScalaClassLoader.URLClassLoader
 
 // Non-Scala dependencies:
-<<<<<<< HEAD
 val junitDep          = "junit"                          % "junit"                            % "4.12"
 val junitInterfaceDep = "com.novocode"                   % "junit-interface"                  % "0.11"                            % "test"
 val scalacheckDep     = "org.scalacheck"                %% "scalacheck"                       % "1.14.3"                          % "test"
-val jolDep            = "org.openjdk.jol"                % "jol-core"                         % "0.9"
+val jolDep            = "org.openjdk.jol"                % "jol-core"                         % "0.13"
 val asmDep            = "org.scala-lang.modules"         % "scala-asm"                        % versionProps("scala-asm.version")
 val jlineDep          = "org.jline"                      % "jline"                            % versionProps("jline.version")
 val jnaDep            = "net.java.dev.jna"               % "jna"                              % versionProps("jna.version")
 val jlineDeps         = Seq(jlineDep, jnaDep)
 val testInterfaceDep  = "org.scala-sbt"                  % "test-interface"                   % "1.0"
 val diffUtilsDep      = "com.googlecode.java-diff-utils" % "diffutils"                        % "1.3.0"
-=======
-val junitDep          = "junit"                          % "junit"           % "4.12"
-val junitInterfaceDep = "com.novocode"                   % "junit-interface" % "0.11"                            % Test
-val scalacheckDep     = "org.scalacheck"                %% "scalacheck"      % "1.14.3"                          % Test
-val jolDep            = "org.openjdk.jol"                % "jol-core"        % "0.13"
-val asmDep            = "org.scala-lang.modules"         % "scala-asm"       % versionProps("scala-asm.version")
-val jlineDep          = "jline"                          % "jline"           % versionProps("jline.version")
-val jansiDep          = "org.fusesource.jansi"           % "jansi"           % "1.12"
-val antDep            = "org.apache.ant"                 % "ant"             % "1.9.4"
-val testInterfaceDep  = "org.scala-sbt"                  % "test-interface"  % "1.0"
-val diffUtilsDep      = "com.googlecode.java-diff-utils" % "diffutils"       % "1.3.0"
-
-/** Publish to ./dists/maven-sbt, similar to the Ant build which publishes to ./dists/maven. This
-  * can be used to compare the output of the sbt and Ant builds during the transition period. Any
-  * real publishing should be done with sbt's standard `publish` task. */
-lazy val publishDists = taskKey[Unit]("Publish to ./dists/maven-sbt.")
->>>>>>> acafb9d0
 
 lazy val publishSettings : Seq[Setting[_]] = Seq(
   credentials ++= {
