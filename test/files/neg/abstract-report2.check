abstract-report2.scala:3: error: class Foo needs to be abstract.
Missing implementations for 13 members. Stub implementations follow:
  def add(x$1: Int): Boolean = ???
  def addAll(x$1: java.util.Collection[_ <: Int]): Boolean = ???
  def clear(): Unit = ???
  def contains(x$1: Object): Boolean = ???
  def containsAll(x$1: java.util.Collection[_]): Boolean = ???
  def isEmpty(): Boolean = ???
  def iterator(): java.util.Iterator[Int] = ???
  def remove(x$1: Object): Boolean = ???
  def removeAll(x$1: java.util.Collection[_]): Boolean = ???
  def retainAll(x$1: java.util.Collection[_]): Boolean = ???
  def size(): Int = ???
  def toArray[T](x$1: Array[T with Object]): Array[T with Object] = ???
  def toArray(): Array[Object] = ???

class Foo extends Collection[Int]
      ^
abstract-report2.scala:5: error: class Bar needs to be abstract.
Missing implementations for 13 members. Stub implementations follow:
  def add(x$1: List[_ <: String]): Boolean = ???
  def addAll(x$1: java.util.Collection[_ <: List[_ <: String]]): Boolean = ???
  def clear(): Unit = ???
  def contains(x$1: Object): Boolean = ???
  def containsAll(x$1: java.util.Collection[_]): Boolean = ???
  def isEmpty(): Boolean = ???
  def iterator(): java.util.Iterator[List[_ <: String]] = ???
  def remove(x$1: Object): Boolean = ???
  def removeAll(x$1: java.util.Collection[_]): Boolean = ???
  def retainAll(x$1: java.util.Collection[_]): Boolean = ???
  def size(): Int = ???
  def toArray[T](x$1: Array[T with Object]): Array[T with Object] = ???
  def toArray(): Array[Object] = ???

class Bar extends Collection[List[_ <: String]]
      ^
abstract-report2.scala:7: error: class Baz needs to be abstract.
Missing implementations for 13 members. Stub implementations follow:
  def add(x$1: T): Boolean = ???
  def addAll(x$1: java.util.Collection[_ <: T]): Boolean = ???
  def clear(): Unit = ???
  def contains(x$1: Object): Boolean = ???
  def containsAll(x$1: java.util.Collection[_]): Boolean = ???
  def isEmpty(): Boolean = ???
  def iterator(): java.util.Iterator[T] = ???
  def remove(x$1: Object): Boolean = ???
  def removeAll(x$1: java.util.Collection[_]): Boolean = ???
  def retainAll(x$1: java.util.Collection[_]): Boolean = ???
  def size(): Int = ???
  def toArray[T](x$1: Array[T with Object]): Array[T with Object] = ???
  def toArray(): Array[Object] = ???

class Baz[T] extends Collection[T]
      ^
<<<<<<< HEAD
abstract-report2.scala:15: error: class Dingus needs to be abstract.
Missing implementations for 7 members. Stub implementations follow:
  // Members declared in scala.collection.IterableOnce
  def iterator: Iterator[(Set[Int], String)] = ???

  // Members declared in scala.collection.IterableOps
  protected def coll: List[(Set[Int], String)] = ???
  protected def fromSpecific(coll: scala.collection.IterableOnce[(Set[Int], String)]): List[(Set[Int], String)] = ???
  def iterableFactory: scala.collection.IterableFactory[List] = ???
  protected def newSpecificBuilder: scala.collection.mutable.Builder[(Set[Int], String),List[(Set[Int], String)]] = ???
  def toIterable: Iterable[(Set[Int], String)] = ???
=======
abstract-report2.scala:21: error: class Dingus needs to be abstract, since:
it has 27 unimplemented members.
/** As seen from class Dingus, the missing signatures are as follows.
 *  For convenience, these are usable as stub implementations.
 */
  // Members declared in java.util.Collection
  def add(x$1: String): Boolean = ???
  def addAll(x$1: java.util.Collection[_ <: String]): Boolean = ???
  def clear(): Unit = ???
  def contains(x$1: Any): Boolean = ???
  def containsAll(x$1: java.util.Collection[_]): Boolean = ???
  def iterator(): java.util.Iterator[String] = ???
  def remove(x$1: Any): Boolean = ???
  def removeAll(x$1: java.util.Collection[_]): Boolean = ???
  def retainAll(x$1: java.util.Collection[_]): Boolean = ???
  def toArray[T](x$1: Array[T with Object]): Array[T with Object] = ???
  def toArray(): Array[Object] = ???

  // Members declared in scala.collection.GenTraversableOnce
  def isTraversableAgain: Boolean = ???
  def toIterator: Iterator[(Set[Int], String)] = ???
  def toStream: Stream[(Set[Int], String)] = ???

  // Members declared in Symbolic
  def --!(i: Int): Unit = ???
  def --? : Int = ???
  def unary_~ : Long = ???

  // Members declared in scala.collection.TraversableOnce
  def copyToArray[B >: (Set[Int], String)](xs: Array[B],start: Int,len: Int): Unit = ???
  def exists(p: ((Set[Int], String)) => Boolean): Boolean = ???
  def find(p: ((Set[Int], String)) => Boolean): Option[(Set[Int], String)] = ???
  def forall(p: ((Set[Int], String)) => Boolean): Boolean = ???
  def foreach[U](f: ((Set[Int], String)) => U): Unit = ???
  def hasDefiniteSize: Boolean = ???
  def isEmpty: Boolean = ???
  def seq: scala.collection.TraversableOnce[(Set[Int], String)] = ???
  def toTraversable: Traversable[(Set[Int], String)] = ???
>>>>>>> ed743e5b

  // Members declared in Xyz
  def foo(x: List[Int]): Boolean = ???

class Dingus extends Bippy[String, Set[Int], List[Int]] with Symbolic
      ^
4 errors<|MERGE_RESOLUTION|>--- conflicted
+++ resolved
@@ -52,8 +52,7 @@
 
 class Baz[T] extends Collection[T]
       ^
-<<<<<<< HEAD
-abstract-report2.scala:15: error: class Dingus needs to be abstract.
+abstract-report2.scala:21: error: class Dingus needs to be abstract.
 Missing implementations for 7 members. Stub implementations follow:
   // Members declared in scala.collection.IterableOnce
   def iterator: Iterator[(Set[Int], String)] = ???
@@ -64,50 +63,10 @@
   def iterableFactory: scala.collection.IterableFactory[List] = ???
   protected def newSpecificBuilder: scala.collection.mutable.Builder[(Set[Int], String),List[(Set[Int], String)]] = ???
   def toIterable: Iterable[(Set[Int], String)] = ???
-=======
-abstract-report2.scala:21: error: class Dingus needs to be abstract, since:
-it has 27 unimplemented members.
-/** As seen from class Dingus, the missing signatures are as follows.
- *  For convenience, these are usable as stub implementations.
- */
-  // Members declared in java.util.Collection
-  def add(x$1: String): Boolean = ???
-  def addAll(x$1: java.util.Collection[_ <: String]): Boolean = ???
-  def clear(): Unit = ???
-  def contains(x$1: Any): Boolean = ???
-  def containsAll(x$1: java.util.Collection[_]): Boolean = ???
-  def iterator(): java.util.Iterator[String] = ???
-  def remove(x$1: Any): Boolean = ???
-  def removeAll(x$1: java.util.Collection[_]): Boolean = ???
-  def retainAll(x$1: java.util.Collection[_]): Boolean = ???
-  def toArray[T](x$1: Array[T with Object]): Array[T with Object] = ???
-  def toArray(): Array[Object] = ???
-
-  // Members declared in scala.collection.GenTraversableOnce
-  def isTraversableAgain: Boolean = ???
-  def toIterator: Iterator[(Set[Int], String)] = ???
-  def toStream: Stream[(Set[Int], String)] = ???
-
-  // Members declared in Symbolic
-  def --!(i: Int): Unit = ???
-  def --? : Int = ???
-  def unary_~ : Long = ???
-
-  // Members declared in scala.collection.TraversableOnce
-  def copyToArray[B >: (Set[Int], String)](xs: Array[B],start: Int,len: Int): Unit = ???
-  def exists(p: ((Set[Int], String)) => Boolean): Boolean = ???
-  def find(p: ((Set[Int], String)) => Boolean): Option[(Set[Int], String)] = ???
-  def forall(p: ((Set[Int], String)) => Boolean): Boolean = ???
-  def foreach[U](f: ((Set[Int], String)) => U): Unit = ???
-  def hasDefiniteSize: Boolean = ???
-  def isEmpty: Boolean = ???
-  def seq: scala.collection.TraversableOnce[(Set[Int], String)] = ???
-  def toTraversable: Traversable[(Set[Int], String)] = ???
->>>>>>> ed743e5b
 
   // Members declared in Xyz
   def foo(x: List[Int]): Boolean = ???
 
-class Dingus extends Bippy[String, Set[Int], List[Int]] with Symbolic
+class Dingus extends Bippy[String, Set[Int], List[Int]]
       ^
 4 errors