logImplicits.scala:4: applied implicit conversion from xs.type to ?{def size: ?} = implicit def byteArrayOps(xs: Array[Byte]): scala.collection.ArrayOps[Byte]
  def f(xs: Array[Byte]) = xs.size
                           ^
logImplicits.scala:9: applied implicit conversion from String("abc") to ?{def map: ?} = implicit def augmentString(x: String): scala.collection.StringOps
  def f = "abc" map (_ + 1)
          ^
logImplicits.scala:17: inferred view from String("abc") to Int via C.this.convert: (p: "abc"): Int
  math.max(122, x: Int)
                ^
<<<<<<< HEAD
logImplicits.scala:21: applied implicit conversion from Int(1) to ?{def ->: ?} = final implicit def ArrowAssoc[A](self: A): ArrowAssoc[A]
  def f = (1 -> 2) + "c"
           ^
logImplicits.scala:21: applied implicit conversion from (Int, Int) to ?{def +: ?} = final implicit def any2stringadd[A](self: A): any2stringadd[A]
=======
logImplicits.scala:19: applied implicit conversion from Int(1) to ?{def -> : ?} = implicit def ArrowAssoc[A](self: A): ArrowAssoc[A]
  def f = (1 -> 2) + "c"
           ^
logImplicits.scala:19: applied implicit conversion from (Int, Int) to ?{def + : ?} = implicit def any2stringadd[A](self: A): any2stringadd[A]
>>>>>>> ed743e5b
  def f = (1 -> 2) + "c"
             ^
logImplicits.scala:24: error: class Un needs to be abstract. Missing implementation for:
  def unimplemented: Int
class Un {
      ^
1 error<|MERGE_RESOLUTION|>--- conflicted
+++ resolved
@@ -7,17 +7,10 @@
 logImplicits.scala:17: inferred view from String("abc") to Int via C.this.convert: (p: "abc"): Int
   math.max(122, x: Int)
                 ^
-<<<<<<< HEAD
-logImplicits.scala:21: applied implicit conversion from Int(1) to ?{def ->: ?} = final implicit def ArrowAssoc[A](self: A): ArrowAssoc[A]
+logImplicits.scala:21: applied implicit conversion from Int(1) to ?{def -> : ?} = final implicit def ArrowAssoc[A](self: A): ArrowAssoc[A]
   def f = (1 -> 2) + "c"
            ^
-logImplicits.scala:21: applied implicit conversion from (Int, Int) to ?{def +: ?} = final implicit def any2stringadd[A](self: A): any2stringadd[A]
-=======
-logImplicits.scala:19: applied implicit conversion from Int(1) to ?{def -> : ?} = implicit def ArrowAssoc[A](self: A): ArrowAssoc[A]
-  def f = (1 -> 2) + "c"
-           ^
-logImplicits.scala:19: applied implicit conversion from (Int, Int) to ?{def + : ?} = implicit def any2stringadd[A](self: A): any2stringadd[A]
->>>>>>> ed743e5b
+logImplicits.scala:21: applied implicit conversion from (Int, Int) to ?{def + : ?} = final implicit def any2stringadd[A](self: A): any2stringadd[A]
   def f = (1 -> 2) + "c"
              ^
 logImplicits.scala:24: error: class Un needs to be abstract. Missing implementation for:
