<<<<<<< HEAD
class WildcardType extends java.lang.Object with scala.AnyRef {
=======
class WildcardType extends java.lang.Object {
>>>>>>> 54e284d6
  def this(f : scala.Function1[scala.Int, _]) = { /* compiled code */ }
}<|MERGE_RESOLUTION|>--- conflicted
+++ resolved
@@ -1,7 +1,3 @@
-<<<<<<< HEAD
-class WildcardType extends java.lang.Object with scala.AnyRef {
-=======
 class WildcardType extends java.lang.Object {
->>>>>>> 54e284d6
   def this(f : scala.Function1[scala.Int, _]) = { /* compiled code */ }
 }