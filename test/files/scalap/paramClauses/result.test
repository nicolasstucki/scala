--- conflicted
+++ resolved
@@ -1,8 +1,4 @@
-<<<<<<< HEAD
-class ParamClauses extends java.lang.Object with scala.AnyRef {
-=======
 class ParamClauses extends java.lang.Object {
->>>>>>> 54e284d6
   def this() = { /* compiled code */ }
   def foo(i : scala.Int)(s : scala.Predef.String)(t : scala.Double) : scala.Int = { /* compiled code */ }
 }