import org.scalacheck._
import org.scalacheck.Prop._

import java.net.{URLClassLoader, URLDecoder}

object XMLUtil {
  import scala.xml._

  def stripGroup(seq: Node): Node = {
    seq match {
      case group: Group => {
        <div class="group">{ group.nodes.map(stripGroup _) }</div>
      }
      case e: Elem => {
        val child = e.child.map(stripGroup _)
        Elem(e.prefix, e.label, e.attributes, e.scope, child : _*)
      }
      case _ => seq
    }
  }
}

object Test extends Properties("HtmlFactory") {

  final val RESOURCES = "test/scaladoc/resources/"

  import scala.tools.nsc.doc.{DocFactory, Settings}
  import scala.tools.nsc.doc.model.IndexModelFactory
  import scala.tools.nsc.doc.html.HtmlFactory
  import scala.tools.nsc.doc.html.page.ReferenceIndex

  def getClasspath = {
    // these things can be tricky
    // this test previously relied on the assumption that the current thread's classloader is an url classloader and contains all the classpaths
    // does partest actually guarantee this? to quote Leonard Nimoy: The answer, of course, is no.
    // this test _will_ fail again some time in the future.
    val paths = Thread.currentThread.getContextClassLoader.asInstanceOf[URLClassLoader].getURLs.map(u => URLDecoder.decode(u.getPath))
    val morepaths = Thread.currentThread.getContextClassLoader.getParent.asInstanceOf[URLClassLoader].getURLs.map(u => URLDecoder.decode(u.getPath))
    (paths ++ morepaths).mkString(java.io.File.pathSeparator)
  }

  def createFactory = {
    val settings = new Settings({Console.err.println(_)})
    settings.classpath.value = getClasspath

    val reporter = new scala.tools.nsc.reporters.ConsoleReporter(settings)
    new DocFactory(reporter, settings)
  }

  def createTemplates(basename: String) = {
    val result = scala.collection.mutable.Map[String, scala.xml.NodeSeq]()

    createFactory.makeUniverse(List(RESOURCES+basename)) match {
      case Some(universe) => {
        val index = IndexModelFactory.makeIndex(universe)
        (new HtmlFactory(universe, index)).writeTemplates((page) => {
          result += (page.absoluteLinkTo(page.path) -> page.body)
        })
      }
      case _ => ;
    }

    result
  }

  def createReferenceIndex(basename: String) = {
    createFactory.makeUniverse(List(RESOURCES+basename)) match {
      case Some(universe) => {
        val index = IndexModelFactory.makeIndex(universe)
        val pages = index.firstLetterIndex.map({
          case (key, value) => {
            val page = new ReferenceIndex(key, index, universe)
            page.absoluteLinkTo(page.path) -> page.body
          }
        })
        Some(pages)
      }
      case _ =>
        None
    }
  }

  def createTemplate(scala: String) = {
    val html = scala.stripSuffix(".scala") + ".html"
    createTemplates(scala)(html)
  }

  /**
   * This tests the text without the markup - ex:
   *
   * <h4 class="signature">
   *  <span class="modifier_kind">
   *    <span class="modifier">implicit</span>
   *    <span class="kind">def</span>
   *  </span>
   *  <span class="symbol">
   *    <span class="name">test</span><span class="params">()</span><span class="result">: <span name="scala.Int" class="extype">Int</span></span>
   *  </span>
   *  </h4>
   *
   * becomes:
   *
   *  implicit def test(): Int
   *
   * and is required to contain the text in the given checks
   *
   * NOTE: Comparison is done ignoring all whitespace
   */
  def checkText(scalaFile: String, debug: Boolean = true)(checks: (Option[String], String, Boolean)*): Boolean = {
    val htmlFile = scalaFile.stripSuffix(".scala") + ".html"
    val htmlAllFiles = createTemplates(scalaFile)
    var result = true

    for ((fileHint, check, expected) <- checks) {
      // resolve the file to be checked
      val fileName = fileHint match {
        case Some(file) =>
          if (file endsWith ".html")
            file
          else
            file + ".html"
        case None =>
          htmlFile
      }
      val fileTextPretty = htmlAllFiles(fileName).text.replace('→',' ').replaceAll("\\s+"," ")
      val fileText = fileTextPretty.replaceAll(" ", "")

      val checkTextPretty = check.replace('→',' ').replaceAll("\\s+"," ")
      val checkText = checkTextPretty.replaceAll(" ", "")

      val checkValue = fileText.contains(checkText) == expected
      if (debug && (!checkValue)) {
        Console.err.println("")
        Console.err.println("HTML Check failed for resource file " + scalaFile + ":")
        Console.err.println("Could not match: \n" + checkTextPretty)
        Console.err.println("In the extracted HTML text: \n" + fileTextPretty)
        Console.err.println("NOTE: The whitespaces are eliminated before matching!")
        Console.err.println("")
      }
      result &&= checkValue
    }

    result
  }


  def shortComments(root: scala.xml.Node) =
    XMLUtil.stripGroup(root).descendant.flatMap {
      case e: scala.xml.Elem => {
        if (e.attribute("class").toString.contains("shortcomment")) {
          Some(e)
        } else {
          None
        }
      }
      case _ => None
    }

  property("Trac #3790") = {
    createTemplate("Trac3790.scala") match {
      case node: scala.xml.Node => {
        val comments = shortComments(node)

        comments.exists { _.toString.contains(">A lazy String\n</p>") } &&
          comments.exists { _.toString.contains(">A non-lazy String\n</p>") }
      }
      case _ => false
    }
  }

  property("Trac #4306") = {
    val files = createTemplates("Trac4306.scala")
    files("com/example/trac4306/foo/package$$Bar.html") != None
  }

  property("Trac #4366") = {
    createTemplate("Trac4366.scala") match {
      case node: scala.xml.Node => {
        shortComments(node).exists { n => {
          val str = n.toString
          str.contains("<code>foo</code>") && str.contains("</strong>")
        } }
      }
      case _ => false
    }
  }

  property("Trac #4358") = {
    createTemplate("Trac4358.scala") match {
      case node: scala.xml.Node =>
        ! shortComments(node).exists {
          _.toString.contains("<em>i.</em>")
        }
      case _ => false
    }
  }

  property("Trac #4180") = {
    createTemplate("Trac4180.scala") != None
  }

  property("Trac #4372") = {
    createTemplate("Trac4372.scala") match {
      case node: scala.xml.Node => {
        val html = node.toString
        html.contains("<span title=\"gt4s: $plus$colon\" class=\"name\">+:</span>") &&
          html.contains("<span title=\"gt4s: $minus$colon\" class=\"name\">-:</span>") &&
            html.contains("""<span class="params">(<span name="n">n: <span class="extype" name="scala.Int">Int</span></span>)</span><span class="result">: <span class="extype" name="scala.Int">Int</span></span>""")
      }
      case _ => false
    }
  }

  property("Trac #4374 - public") = {
    val files = createTemplates("Trac4374.scala")
    files("WithPublic.html") match {
      case node: scala.xml.Node => {
        val s = node.toString
        s.contains("""href="WithPublic$.html"""") &&
          files.get("WithPublic$.html") != None
      }
      case _ => false
    }
  }

  property("Trac #4374 - private") = {
    val files = createTemplates("Trac4374.scala")
    files("WithPrivate.html") match {
      case node: scala.xml.Node => {
        val s = node.toString
        ! s.contains("""href="WithPrivate$.html"""") &&
          files.get("WithPrivate$.html") == None
      }
      case _ => false
    }
  }

  property("Trac #3484") = {
    val files = createTemplates("Trac3484.scala")

    files("Collection.html") match {
      case node: scala.xml.Node => {
        val s = node.toString
        s.contains("""<span class="result">: Traversable[B]</span>""")
      }
      case _ => false
    }
  }

  property("Trac #3484 - SR704") = {
    val files = createTemplates("Trac3484.scala")

    files("SR704.html") match {
      case node: scala.xml.Node => {
        val s = node.toString
        s.contains("Hello Mister John.")
      }
      case _ => false
    }
  }

  property("Trac #4325 - files") = {
    val files = createTemplates("Trac4325.scala")

    files.get("WithSynthetic.html") != None &&
      files.get("WithSynthetic$.html") == None &&
        files.get("WithObject.html") != None &&
          files.get("WithObject$.html") != None
  }

  property("Trac #4325 - Don't link to syntetic companion") = {
    val files = createTemplates("Trac4325.scala")

    files("WithSynthetic.html") match {
      case node: scala.xml.Node => {
        val s = node.toString
        ! s.contains("""href="WithSynthetic$.html"""")
      }
      case _ => false
    }
  }

  property("Trac #4325 - Link to companion") = {
    val files = createTemplates("Trac4325.scala")

    files("WithObject.html") match {
      case node: scala.xml.Node => {
        val s = node.toString
        s.contains("""href="WithObject$.html"""")
      }
      case _ => false
    }
  }

  property("Trac #4420 - no whitespace at end of line") = {
    val files = createTemplates("Trac4420.scala")

    files("TestA.html") match {
      case node: scala.xml.Node => {
        val s = node.toString
        s.contains("""See YYY for more details""")
      }
      case _ => false
    }
  }
  // 
  // property("Trac #484 - refinements and existentials") = {
  //   val files = createTemplates("Trac484.scala")
  //   val lines = """
  //       |type Bar = AnyRef { type Dingus <: T forSome { type T <: String } }
  //       |type Foo = AnyRef { ... /* 3 definitions in type refinement */ }
  //       |def g(x: T forSome { type T <: String }): String
  //       |def h(x: Float): AnyRef { def quux(x: Int,y: Int): Int }
  //       |def hh(x: Float): AnyRef { def quux(x: Int,y: Int): Int }
  //       |def j(x: Int): Bar
  //       |def k(): AnyRef { type Dingus <: T forSome { type T <: String } }
  //     """.stripMargin.trim.lines map (_.trim)
  // 
  //   files("RefinementAndExistentials.html") match {
  //     case node: scala.xml.Node => {
  //       val s = node.text.replaceAll("\\s+", " ")
  //       lines forall (s contains _)
  //     }
  //     case _ => false
  //   }
  // }

  property("Trac #4289") = {
    val files = createTemplates("Trac4289.scala")

    files("Subclass.html") match {
      case node: scala.xml.Node => {
        node.toString.contains {
          """<dt>returns</dt><dd class="cmt"><p>123</p></dd>"""
        }
      }
      case _ => false
    }
  }

  property("Trac #4409") = {
    createTemplate("Trac4409.scala") match {
      case node: scala.xml.Node => {
        ! node.toString.contains("""<div class="block"><ol>since""")
      }
      case _ => false
    }
  }

  property("Trac #4452") = {
    createTemplate("Trac4452.scala") match {
      case node: scala.xml.Node =>
        ! node.toString.contains(">*")
      case _ => false
    }
  }

  property("Trac #4471") = {
    createReferenceIndex("Trac4471.scala") match {
      case Some(pages) =>
        (pages.get("index/index-f.html") match {
          case Some(node) => node.toString.contains(">A</a></strike>")
          case _ => false
        }) && (pages.get("index/index-b.html") match {
          case Some(node) => node.toString.contains(">bar</strike>")
          case _ => false
        })
      case _ => false
    }
  }

  property("SI-4641") = {
    createReferenceIndex("SI_4641.scala") match {
      case Some(pages) => pages.contains("index/index-_.html")
      case _ => false
    }
  }

  property("SI-4421") = {
    createTemplate("SI_4421.scala") match {
      case node: scala.xml.Node => {
        val html = node.toString
        html.contains(">Example:") && html.contains(">Note<")
      }
      case _ => false
    }
  }

  property("SI-4589") = {
    createTemplate("SI_4589.scala") match {
      case node: scala.xml.Node => {
        val html = node.toString
        html.contains(">x0123456789: <") &&
          html.contains(">x012345678901234567890123456789: <")
      }
      case _ => false
    }
  }

  property("Should decode symbolic type alias name.") = {
    createTemplate("SI_4715.scala") match {
      case node: scala.xml.Node => {
        val html = node.toString
        html.contains(">: :+:[<")
      }
      case _ => false
    }
  }

  property("Shouldn't drop type arguments to aliased tuple.") = {
    createTemplate("SI_4676.scala") match {
      case node: scala.xml.Node => {
        node.toString.contains(">ss: (String, String)<")
      }
      case _ => false
    }
  }

  property("Default arguments of synthesized constructor") = {
    val files = createTemplates("SI_4287.scala")

    files("ClassWithSugar.html") match {
      case node: scala.xml.Node => {
        node.toString.contains(">123<")
      }
      case _ => false
    }
  }

  property("Default arguments of synthesized constructor") = {
    createTemplate("SI_4507.scala") match {
      case node: scala.xml.Node =>
        ! node.toString.contains("<li>returns silently when evaluating true and true</li>")
      case _ => false
    }
  }

  property("Use cases and links should not crash scaladoc") = {
    createTemplate("SI_4898.scala")
    true
  }

  property("Use cases should override their original members") =
     checkText("SI_5054_q1.scala")(
       (None,"""def test(): Int""", true),
       (None,"""def test(implicit lost: Int): Int""", false)
     )

  property("Use cases should keep their flags - final should not be lost") =
    checkText("SI_5054_q2.scala")((None, """final def test(): Int""", true))

  property("Use cases should keep their flags - implicit should not be lost") =
    checkText("SI_5054_q3.scala")((None, """implicit def test(): Int""", true))

  property("Use cases should keep their flags - real abstract should not be lost") =
    checkText("SI_5054_q4.scala")((None, """abstract def test(): Int""", true))

  property("Use cases should keep their flags - traits should not be affected") =
    checkText("SI_5054_q5.scala")((None, """def test(): Int""", true))

  property("Use cases should keep their flags - traits should not be affected") =
    checkText("SI_5054_q6.scala")((None, """abstract def test(): Int""", true))

  property("Use case individual signature test") =
    checkText("SI_5054_q7.scala")(
      (None, """abstract def test2(explicit: Int): Int [use case] This takes the explicit value passed.""", true),
      (None, """abstract def test1(): Int [use case] This takes the implicit value in scope.""", true)
    )

  property("Display correct \"Definition classes\"") =
    checkText("SI_5287.scala")(
      (None,
          """def method(): Int
           [use case] The usecase explanation
           [use case] The usecase explanation
           Definition Classes SI_5287 SI_5287_B SI_5287_A""", true)
    )      // the explanation appears twice, as small comment and full comment

  property("Correct comment inheritance for overriding") =
    checkText("implicit-inheritance-override.scala")(
      (Some("Base"),
       """def function[T](arg1: T, arg2: String): Double
          The base comment.
          The base comment. And another sentence...
          T the type of the first argument
          arg1 The T term comment
          arg2 The string comment
          returns The return comment
          """, true),
      (Some("DerivedA"),
       """def function[T](arg1: T, arg2: String): Double
          Overriding the comment, the params and returns comments should stay the same.
          Overriding the comment, the params and returns comments should stay the same.
          T the type of the first argument
          arg1 The T term comment
          arg2 The string comment
          returns The return comment
          """, true),
      (Some("DerivedB"),
       """def function[T](arg1: T, arg2: String): Double
          T the type of the first argument
          arg1 The overridden T term comment
          arg2 The overridden string comment
          returns The return comment
          """, true),
      (Some("DerivedC"),
       """def function[T](arg1: T, arg2: String): Double
          T the type of the first argument
          arg1 The T term comment
          arg2 The string comment
          returns The overridden return comment
          """, true),
      (Some("DerivedD"),
       """def function[T](arg1: T, arg2: String): Double
          T The overriden type parameter comment
          arg1 The T term comment
          arg2 The string comment
          returns The return comment
          """, true)
    )

  for (useCaseFile <- List("UseCaseInheritance", "UseCaseOverrideInheritance")) {
    property("Correct comment inheritance for usecases") =
      checkText("implicit-inheritance-usecase.scala")(
        (Some(useCaseFile),
         """def missing_arg[T](arg1: T): Double
            [use case]
            [use case]
            T The type parameter
            arg1 The T term comment
            returns The return comment
            """, true),
        (Some(useCaseFile),
         """def missing_targ(arg1: Int, arg2: String): Double
            [use case]
            [use case]
            arg1 The T term comment
            arg2 The string comment
            returns The return comment
            """, true),
        (Some(useCaseFile),
         """def overridden_arg1[T](implicit arg1: T, arg2: String): Double
            [use case]
            [use case]
            T The type parameter
            arg1 The overridden T term comment
            arg2 The string comment
            returns The return comment
            """, true),
        (Some(useCaseFile),
         """def overridden_targ[T](implicit arg1: T, arg2: String): Double
            [use case]
            [use case]
            T The overridden type parameter comment
            arg1 The T term comment
            arg2 The string comment
            returns The return comment
            """, true),
        (Some(useCaseFile),
         """def overridden_return[T](implicit arg1: T, arg2: String): Double
            [use case]
            [use case]
            T The type parameter
            arg1 The T term comment
            arg2 The string comment
            returns The overridden return comment
            """, true),
        (Some(useCaseFile),
         """def added_arg[T](implicit arg1: T, arg2: String, arg3: Float): Double
            [use case]
            [use case]
            T The type parameter
            arg1 The T term comment
            arg2 The string comment
            arg3 The added float comment
            returns The return comment
            """, true),
        (Some(useCaseFile),
         """def overridden_comment[T](implicit arg1: T, arg2: String): Double
            [use case] The overridden comment.
            [use case] The overridden comment.
            T The type parameter
            arg1 The T term comment
            arg2 The string comment
            returns The return comment
            """, true)
<<<<<<< HEAD
      )
  }

  property("Correct explicit inheritance for override") =
  checkText("explicit-inheritance-override.scala")(
    (Some("InheritDocDerived"),
     """def function[T](arg1: T, arg2: String): Double
        Starting line
        Starting line
        The base comment. And another sentence...
        The base comment. And another sentence...
        Ending line
          T       StartT the type of the first argument EndT
          arg1    Start1 The T term comment End1
          arg2    Start2 The string comment End2
          returns StartRet The return comment EndRet
        Definition Classes InheritDocDerived → InheritDocBase
        Example:   StartExample function[Int](3, "something") EndExample
        Version    StartVer 0.0.2 EndVer
        Since      StartSince 0.0.1 EndSince
        Exceptions thrown
                   SomeException      StartEx if the function is not called with correct parameters EndEx
                   SomeOtherException StartSOE Should Warn <invalid inheritdoc annotation> EndSOE
        To do      StartTodo Call mom. And dad! EndTodo
        Note       StartNote Be careful! EndNote
        See also   StartSee The Manual EndSee
     """, true))

  property("Correct explicit inheritance for usecase") =
  checkText("explicit-inheritance-usecase.scala")(
    (Some("UseCaseInheritDoc"),
     """def function[T](arg1: T, arg2: String): Double
        [use case] Starting line
        [use case] Starting line
        The base comment. And another sentence...
        The base comment. And another sentence...
        Ending line
          T       StartT the type of the first argument EndT
          arg1    Start1 The T term comment End1
          arg2    Start2 The string comment End2
          returns StartRet The return comment EndRet
        Example:   StartExample function[Int](3,"something") EndExample
        Version    StartVer 0.0.2 EndVer
        Since      StartSince 0.0.1 EndSince
        Exceptions thrown
                   SomeException      StartEx if the function is not called with correct parameters EndEx
                   SomeOtherException StartSOE Should Warn <invalid inheritdoc annotation> EndSOE
        To do      StartTodo Call mom. And dad! EndTodo
        Note       StartNote Be careful! EndNote
        See also   StartSee The Manual EndSee
     """, true))

  property("Correct explicit inheritance in corner cases") =
    checkText("inheritdoc-corner-cases.scala")(
      (Some("D"),
       """def hello1: Int
          Inherited: Hello 1 comment
          Inherited: Hello 1 comment
          Definition Classes D → A
       """, true),
      (Some("D"),
       """def hello2: Int
          Inherited: Hello 2 comment
          Inherited: Hello 2 comment
          Definition Classes D → B
       """, true),
      (Some("G"),
       """def hello1: Int
          Inherited: Hello 1 comment
          Inherited: Hello 1 comment
          Definition Classes G → D → A
       """, true),
      (Some("G"),
       """def hello2: Int
          Inherited: Hello 2 comment
          Inherited: Hello 2 comment
          Definition Classes G → D → B
       """, true),
      (Some("I"),
       """def hello1(i: Int): Unit
          [use case] Inherited: Hello 1 comment
          [use case] Inherited: Hello 1 comment
          Definition Classes I → G → D → A
       """, true)
      // traits E, F and H shouldn't crash scaladoc but we don't need to check the output
    )
=======
      )    
  }

  property("Indentation normalization for code blocks") = {
    val files = createTemplates("code-indent.scala")

    files("C.html") match {
      case node: scala.xml.Node => {
        val s = node.toString
        s.contains("<pre>a typicial indented\ncomment on multiple\ncomment lines</pre>") &&
        s.contains("<pre>one liner</pre>") &&
        s.contains("<pre>two lines, one useful</pre>") &&
        s.contains("<pre>line1\nline2\nline3\nline4</pre>") &&
        s.contains("<pre>a ragged example\na (condition)\n  the t h e n branch\nan alternative\n  the e l s e branch</pre>") &&
        s.contains("<pre>l1\n\nl2\n\nl3\n\nl4\n\nl5</pre>")
      }
      case _ => false
    }
  }
>>>>>>> 75ef4516

  {
    val files = createTemplates("basic.scala")
    //println(files)

    property("class") = files.get("com/example/p1/Clazz.html") match {
      case Some(node: scala.xml.Node) => {
        property("implicit convertion") =
          node.toString contains "<span class=\"modifier\">implicit </span>"

        property("gt4s") =
          node.toString contains "title=\"gt4s: $colon$colon\""

        property("gt4s of a deprecated method") =
          node.toString contains "title=\"gt4s: $colon$colon$colon$colon. Deprecated: "
        true
      }
      case _ => false
    }
    property("package") = files.get("com/example/p1/package.html") != None

    property("package object") = files("com/example/p1/package.html") match {
      case node: scala.xml.Node =>
        node.toString contains "com.example.p1.package#packageObjectMethod"
      case _ => false
    }

    property("lower bound") = files("com/example/p1/LowerBound.html") match {
      case node: scala.xml.Node => true
      case _ => false
    }

    property("upper bound") = files("com/example/p1/UpperBound.html") match {
      case node: scala.xml.Node => true
      case _ => false
    }
  }
}<|MERGE_RESOLUTION|>--- conflicted
+++ resolved
@@ -584,7 +584,6 @@
             arg2 The string comment
             returns The return comment
             """, true)
-<<<<<<< HEAD
       )
   }
 
@@ -671,9 +670,6 @@
        """, true)
       // traits E, F and H shouldn't crash scaladoc but we don't need to check the output
     )
-=======
-      )    
-  }
 
   property("Indentation normalization for code blocks") = {
     val files = createTemplates("code-indent.scala")
@@ -691,7 +687,6 @@
       case _ => false
     }
   }
->>>>>>> 75ef4516
 
   {
     val files = createTemplates("basic.scala")
