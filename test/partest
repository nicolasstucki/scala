--- conflicted
+++ resolved
@@ -80,20 +80,15 @@
     EXT_CLASSPATH=`cygpath --path --$format "$EXT_CLASSPATH"`
 fi
 
-<<<<<<< HEAD
 # last arg wins, so if JAVA_OPTS already contains -Xmx or -Xms the
 # supplied argument will be used.
-JAVA_OPTS="-Xmx1024M -Xms64M $JAVA_OPTS"
+# At this writing it is reported test/partest --all requires 108m permgen.
+JAVA_OPTS="-Xmx1024M -Xms64M -XX:MaxPermSize=128M $JAVA_OPTS"
+
 # the ant task doesn't supply any options by default,
 # so don't to that here either -- note that you may want to pass -optimise
 # to mimic what happens during nightlies
 # [ -n "$SCALAC_OPTS" ] || SCALAC_OPTS="-deprecation"
-=======
-# last arg wins, so if JAVA_OPTS already contains one of these options
-# the supplied argument will be used.
-# At this writing it is reported test/partest --all requires 108m permgen.
-JAVA_OPTS="-Xmx1024M -Xms64M -XX:MaxPermSize=128M $JAVA_OPTS"
->>>>>>> d392d56d
 
 partestDebugStr=""
 if [ ! -z "${PARTEST_DEBUG}" ] ; then
