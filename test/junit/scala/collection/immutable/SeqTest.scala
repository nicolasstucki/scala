--- conflicted
+++ resolved
@@ -4,81 +4,19 @@
 import org.junit.runners.JUnit4
 import org.junit.Test
 
-<<<<<<< HEAD
-import scala.tools.testkit.AllocationTest
-=======
-import scala.collection.GenTraversableOnce
 import scala.collection.Sizes
-import scala.tools.testing.AllocationTest
->>>>>>> 8f657162
+import scala.tools.testkit.{AllocationTest, CompileTime}
 
 @RunWith(classOf[JUnit4])
-class SeqTest extends AllocationTest{
+class SeqTest extends AllocationTest {
 
   @Test def emptyNonAllocating(): Unit = {
     nonAllocating(Seq.empty)
     nonAllocating(Seq())
   }
-<<<<<<< HEAD
-=======
-  @Test def mapOverListWithSeqCBF(): Unit = {
-    val t1 = Seq[String]()
-    object fn extends Function1[String, String] {
-      override def apply(v1: String): String = ""
-    }
-    assertSame(Nil, nonAllocating(t1 map fn))
-    val t2 = Seq[String]("abc")
-    //each :: is 20 bytes (padded to 24)
-    exactAllocates(24) (t2 map fn)
-  }
-  @Test def flatMapOverListWithSeqCBF(): Unit = {
-    val t1 = Seq[String]()
-    object fn1 extends Function1[String, Seq[String]] {
-      override def apply(v1: String): Seq[String] = Nil
-    }
-    object fn2 extends Function1[String, GenTraversableOnce[String]] {
-      val r = Seq("xx")
-      override def apply(v1: String): GenTraversableOnce[String] = r
-    }
-    object fn3 extends Function1[String, GenTraversableOnce[String]] {
-      val r = List("xx")
-      override def apply(v1: String): GenTraversableOnce[String] = {
-        if (v1 == "def") Nil
-        else r
-      }
-    }
-    assertSame(Nil, nonAllocating(t1 flatMap fn1))
-    val t2 = Seq[String]("abc")
-    val t3 = List[String]("abc", "def")
-    //flatMap on not empty generates an appender (20 bytes + padding) = 24
-    //each :: is 20 bytes (padded to 24)
-
-    //nonAllocating as fn results are Nil
-    assertSame(Nil, nonAllocating(t2 flatMap fn1))
-    assertSame(Nil, nonAllocating(t3 flatMap fn1))
-
-    //doesnt generate the appender, shares the last (only) list
-    assertEquals(List("xx"), nonAllocating(t2 flatMap fn2))
-
-    //generates the appender, one ::, shares the last list
-    exactAllocates(48)(t3 flatMap fn2)
-
-    //doesnt generate the appender, shares the last (non empty) list
-    assertEquals(List("xx"), nonAllocating(t3 flatMap fn3))
-  }
-  @Test def collectOverListWithSeqCBF(): Unit = {
-    val t1 = Seq[String]()
-    object fn extends PartialFunction[String, Seq[String]] {
-      override def isDefinedAt(x: String): Boolean = true
-      override def apply(v1: String): Seq[String] = Nil
-    }
-    assertSame(Nil, nonAllocating(t1 collect fn))
-    val t2 = Seq[String]("abc")
-    //each :: is 20 bytes (padded to 24)
-    exactAllocates(24) (t2 map fn)
-  }
 
   @Test def smallSeqAllocation: Unit = {
+    if (CompileTime.versionNumberString == "2.13.2") return
     exactAllocates(Sizes.list * 1, "immutable seq  size 1")(Seq("0"))
     exactAllocates(Sizes.list * 2, "immutable seq  size 2")(Seq("0", "1"))
     exactAllocates(Sizes.list * 3, "immutable seq  size 3")(Seq("0", "1", ""))
@@ -88,11 +26,11 @@
     exactAllocates(Sizes.list * 7, "immutable seq  size 7")(Seq("0", "1", "2", "3", "4", "5", "6"))
   }
   @Test def largeSeqAllocation: Unit = {
-    exactAllocates(Sizes.list * 10 + Sizes.wrappedRefArray(10) + Sizes.listBuffer + 16, "immutable seq size 10")(
+    def expected(n: Int) = Sizes.list * n + Sizes.wrappedRefArray(n) + Sizes.wrappedRefArrayIterator
+    exactAllocates(expected(10), "immutable seq size 10")(
       Seq("0", "1", "2", "3", "4", "5", "6", "7", "8", "9"))
-    exactAllocates(Sizes.list * 20 + Sizes.wrappedRefArray(20) + Sizes.listBuffer + 16, "immutable seq size 20")(
+    exactAllocates(expected(20), "immutable seq size 20")(
       Seq("0", "1", "2", "3", "4", "5", "6", "7", "8", "9", "10", "11", "12", "13", "14", "15", "16", "17", "18", "19"))
   }
 
->>>>>>> 8f657162
 }