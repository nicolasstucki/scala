package scala.collection.immutable

import org.junit.Assert._
import org.junit.{Assert, Test}
import org.junit.runner.RunWith
import org.junit.runners.JUnit4

import scala.ref.WeakReference
import scala.tools.testing.AllocationTest

@RunWith(classOf[JUnit4])
class ListTest extends AllocationTest{
  /**
   * Test that empty iterator does not hold reference
   * to complete List
   */
  @Test
  def testIteratorGC(): Unit = {
    var num = 0
    var emptyIterators = Seq.empty[(Iterator[Int], WeakReference[List[Int]])]

    do {
      val list = List.fill(10000)(num)
      val ref = WeakReference(list)

      val i = list.iterator

      while (i.hasNext) i.next()

      emptyIterators = (i, ref) +: emptyIterators

      num+=1
    } while (emptyIterators.forall(_._2.get.isDefined) && num<1000)

    // check something is result to protect from JIT optimizations
    for ((i, _) <- emptyIterators) {
      Assert.assertTrue(i.isEmpty)
    }

    // await gc up to ~5 seconds
    var forceLoops = 50
    while (emptyIterators.forall(_._2.get.isDefined) && forceLoops>0) {
      System.gc()
      Thread.sleep(100)
      forceLoops -= 1
    }

    // real assertion
    Assert.assertTrue(emptyIterators.exists(_._2.get.isEmpty))
  }

<<<<<<< HEAD
  @Test
  def updated(): Unit = {
    val xs = 1 :: 2 :: Nil
    Assert.assertEquals(0 :: 2 :: Nil, xs.updated(index = 0, elem = 0))
    Assert.assertEquals(1 :: 0 :: Nil, xs.updated(index = 1, elem = 0))
    try {
      xs.updated(index = -1, 0)
      Assert.fail("No exception thrown")
    } catch {
      case e: IndexOutOfBoundsException => ()
    }
    try {
      xs.updated(index = 2, 0)
      Assert.fail("No exception thrown")
    } catch {
      case e: IndexOutOfBoundsException => ()
    }
  }

  @Test
  def factoryReuse(): Unit = {
    val ls = List("a")
    assertSame(ls, List.apply(ls: _*))
    assertSame(ls, List.from(ls))
  }

  @Test def checkSearch: Unit = SeqTests.checkSearch(List(0 to 1000: _*), 15,  implicitly[Ordering[Int]])


  @Test def colonColonColon(): Unit = {

    assertEquals(Nil, Nil ::: Nil)
    assertEquals(List(1), List(1) ::: List())
    assertEquals(List(1), List() ::: List(1))
    assertEquals(List(1, 2), List(1, 2) ::: List())
    assertEquals(List(1, 2), List(1) ::: List(2))
    assertEquals(List(1, 2), List() ::: List(1, 2))
  }


  @Test def listFrom(): Unit = {
    for {
      dataSize <- 0 to 1000 by 4
      data = 0 until dataSize
      vector = data.to(Vector)
    } {
      assertEquals(data, List.from(data))
      assertEquals(vector, List.from(vector))
    }
  }
}
=======
  @Test def emptyNonAllocating(): Unit = {
    nonAllocating(List.empty)
    nonAllocating(List())
  }
}
>>>>>>> b1988157
<|MERGE_RESOLUTION|>--- conflicted
+++ resolved
@@ -6,7 +6,7 @@
 import org.junit.runners.JUnit4
 
 import scala.ref.WeakReference
-import scala.tools.testing.AllocationTest
+import scala.tools.testkit.AllocationTest
 
 @RunWith(classOf[JUnit4])
 class ListTest extends AllocationTest{
@@ -49,7 +49,6 @@
     Assert.assertTrue(emptyIterators.exists(_._2.get.isEmpty))
   }
 
-<<<<<<< HEAD
   @Test
   def updated(): Unit = {
     val xs = 1 :: 2 :: Nil
@@ -100,11 +99,9 @@
       assertEquals(vector, List.from(vector))
     }
   }
-}
-=======
+
   @Test def emptyNonAllocating(): Unit = {
     nonAllocating(List.empty)
     nonAllocating(List())
   }
 }
->>>>>>> b1988157
