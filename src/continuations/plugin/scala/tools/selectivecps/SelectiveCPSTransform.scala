--- conflicted
+++ resolved
@@ -192,13 +192,8 @@
           val targettp = transformCPSType(tree.tpe)
 
           val pos = catches.head.pos
-<<<<<<< HEAD
           val funSym = currentOwner.newValueParameter(cpsNames.catches, pos).setInfo(appliedType(PartialFunctionClass, ThrowableClass.tpe, targettp))
-          val funDef = localTyper.typed(atPos(pos) {
-=======
-          val funSym = currentOwner.newValueParameter(cpsNames.catches, pos).setInfo(appliedType(PartialFunctionClass.tpe, List(ThrowableClass.tpe, targettp)))
           val funDef = localTyper.typedPos(pos) {
->>>>>>> 8aec7847
             ValDef(funSym, Match(EmptyTree, catches1))
           }
           val expr2 = localTyper.typedPos(pos) {
