--- conflicted
+++ resolved
@@ -591,13 +591,8 @@
   *
   *  The result becomes available once the asynchronous computation is completed.
   *
-<<<<<<< HEAD
   *  @tparam T        the type of the result
-  *  @param body      the asychronous computation
-=======
-  *  @tparam T       the type of the result
-  *  @param body     the asynchronous computation
->>>>>>> 7b5998a0
+  *  @param body      the asynchronous computation
   *  @param executor  the execution context on which the future is run
   *  @return          the `Future` holding the result of the computation
   */
