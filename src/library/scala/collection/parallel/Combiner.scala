/*                     __                                               *\
**     ________ ___   / /  ___     Scala API                            **
**    / __/ __// _ | / /  / _ |    (c) 2003-2011, LAMP/EPFL             **
**  __\ \/ /__/ __ |/ /__/ __ |    http://scala-lang.org/               **
** /____/\___/_/ |_/____/_/ | |                                         **
**                          |/                                          **
\*                                                                      */


package scala.collection.parallel


import scala.collection.Parallel
import scala.collection.mutable.Builder
import scala.collection.generic.Sizing



/** The base trait for all combiners.
 *  A combiner incremental collection construction just like
 *  a regular builder, but also implements an efficient merge operation of two builders
 *  via `combine` method. Once the collection is constructed, it may be obtained by invoking
 *  the `result` method.
 *
 *  The complexity of the `combine` method should be less than linear for best
 *  performance. The `result` method doesn't have to be a constant time operation,
 *  but may be performed in parallel.
 *
 *  @tparam Elem   the type of the elements added to the builder
 *  @tparam To     the type of the collection the builder produces
 *
 *  @author Aleksandar Prokopec
 *  @since 2.9
 */
trait Combiner[-Elem, +To] extends Builder[Elem, To] with Sizing with Parallel {
  
  @transient
  @volatile
  var _combinerTaskSupport = defaultTaskSupport
  
  def combinerTaskSupport = {
    val cts = _combinerTaskSupport
    if (cts eq null) {
      _combinerTaskSupport = defaultTaskSupport
      defaultTaskSupport
    } else cts
  }
  
  def combinerTaskSupport_=(cts: TaskSupport) = _combinerTaskSupport = cts
  
  /** Combines the contents of the receiver builder and the `other` builder,
   *  producing a new builder containing both their elements.
   *
   *  This method may combine the two builders by copying them into a larger collection,
   *  by producing a lazy view that gets evaluated once `result` is invoked, or use
   *  a merge operation specific to the data structure in question.
   *
   *  Note that both the receiver builder and `other` builder become invalidated
   *  after the invocation of this method, and should be cleared (see `clear`)
   *  if they are to be used again.
   *
   *  Also, combining two combiners `c1` and `c2` for which `c1 eq c2` is `true`, that is,
   *  they are the same objects in memory:
   *
   *  {{{
   *  c1.combine(c2)
   *  }}}
   *
   *  always does nothing and returns `c1`.
   *
   *  @tparam N      the type of elements contained by the `other` builder
   *  @tparam NewTo  the type of collection produced by the `other` builder
   *  @param other   the other builder
   *  @return        the parallel builder containing both the elements of this and the `other` builder
   */
  def combine[N <: Elem, NewTo >: To](other: Combiner[N, NewTo]): Combiner[N, NewTo]

  /** Returns `true` if this combiner has a thread-safe `+=` and is meant to be shared
   *  across several threads constructing the collection.
   *
   *  By default, this method returns `false`.
   */
  def canBeShared: Boolean = false
<<<<<<< HEAD
  
  /** Constructs the result and sets the appropriate tasksupport object to the resulting collection
   *  if this is applicable.
   */
  def resultWithTaskSupport: To = {
    val res = result
    setTaskSupport(res, combinerTaskSupport)
  }
  
=======

>>>>>>> 54b541b1
}


/*
private[collection] trait EnvironmentPassingCombiner[-Elem, +To] extends Combiner[Elem, To] {
  abstract override def result = {
    val res = super.result
    res
  }
}
*/








<|MERGE_RESOLUTION|>--- conflicted
+++ resolved
@@ -81,7 +81,6 @@
    *  By default, this method returns `false`.
    */
   def canBeShared: Boolean = false
-<<<<<<< HEAD
   
   /** Constructs the result and sets the appropriate tasksupport object to the resulting collection
    *  if this is applicable.
@@ -91,9 +90,6 @@
     setTaskSupport(res, combinerTaskSupport)
   }
   
-=======
-
->>>>>>> 54b541b1
 }
 
 
