package scala
package collection
package mutable

import generic.CanBuildFrom

/** This class implements mutable maps with `AnyRef` keys based on a hash table with open addressing.
 *
 *  Basic map operations on single entries, including `contains` and `get`,
 *  are typically significantly faster with `AnyRefMap` than [[HashMap]].
 *  Note that numbers and characters are not handled specially in AnyRefMap;
 *  only plain `equals` and `hashCode` are used in comparisons.
 *
 *  Methods that traverse or regenerate the map, including `foreach` and `map`,
 *  are not in general faster than with `HashMap`.  The methods `foreachKey`,
 *  `foreachValue`, `mapValuesNow`, and `transformValues` are, however, faster
 *  than alternative ways to achieve the same functionality.
 *
 *  Maps with open addressing may become less efficient at lookup after
 *  repeated addition/removal of elements.  Although `AnyRefMap` makes a
 *  decent attempt to remain efficient regardless,  calling `repack`
 *  on a map that will no longer have elements removed but will be
 *  used heavily may save both time and storage space.
 *
 *  This map is not intended to contain more than 2^29^ entries (approximately
 *  500 million).  The maximum capacity is 2^30^, but performance will degrade
 *  rapidly as 2^30^ is approached.
 *
 */
@SerialVersionUID(1L)
final class AnyRefMap[K <: AnyRef, V] private[collection] (defaultEntry: K => V, initialBufferSize: Int, initBlank: Boolean)
extends AbstractMap[K, V]
   with Map[K, V]
   with MapLike[K, V, AnyRefMap[K, V]]
   with Serializable
{
  import AnyRefMap._
  def this() = this(AnyRefMap.exceptionDefault, 16, true)

  /** Creates a new `AnyRefMap` that returns default values according to a supplied key-value mapping. */
  def this(defaultEntry: K => V) = this(defaultEntry, 16, true)

  /** Creates a new `AnyRefMap` with an initial buffer of specified size.
   *
   *  An `AnyRefMap` can typically contain half as many elements as its buffer size
   *  before it requires resizing.
   */
  def this(initialBufferSize: Int) = this(AnyRefMap.exceptionDefault, initialBufferSize, true)

  /** Creates a new `AnyRefMap` with specified default values and initial buffer size. */
  def this(defaultEntry: K => V, initialBufferSize: Int) = this(defaultEntry, initialBufferSize, true)

  private[this] var mask = 0
  private[this] var _size = 0
  private[this] var _vacant = 0
  private[this] var _hashes: Array[Int] = null
  private[this] var _keys: Array[AnyRef] = null
  private[this] var _values: Array[AnyRef] = null

  if (initBlank) defaultInitialize(initialBufferSize)

  private[this] def defaultInitialize(n: Int) {
    mask =
      if (n<0) 0x7
      else (((1 << (32 - java.lang.Integer.numberOfLeadingZeros(n-1))) - 1) & 0x3FFFFFFF) | 0x7
    _hashes = new Array[Int](mask+1)
    _keys = new Array[AnyRef](mask+1)
    _values = new Array[AnyRef](mask+1)
  }

  private[collection] def initializeTo(
    m: Int, sz: Int, vc: Int, hz: Array[Int], kz: Array[AnyRef], vz: Array[AnyRef]
  ) {
    mask = m; _size = sz; _vacant = vc; _hashes = hz; _keys = kz; _values = vz
  }

  override def size: Int = _size
  override def empty: AnyRefMap[K,V] = new AnyRefMap(defaultEntry)

  private def imbalanced: Boolean =
    (_size + _vacant) > 0.5*mask || _vacant > _size

  private def hashOf(key: K): Int = {
    if (key eq null) 0x41081989
    else {
      val h = key.hashCode
      // Part of the MurmurHash3 32 bit finalizer
      val i = (h ^ (h >>> 16)) * 0x85EBCA6B
      val j = (i ^ (i >>> 13))
      if (j==0) 0x41081989 else j & 0x7FFFFFFF
    }
  }

  private def seekEntry(h: Int, k: AnyRef): Int = {
    var e = h & mask
    var x = 0
    var g = 0
    while ({ g = _hashes(e); g != 0}) {
      if (g == h && { val q = _keys(e); (q eq k) || ((q ne null) && (q equals k)) }) return e
      x += 1
      e = (e + 2*(x+1)*x - 3) & mask
    }
    e | MissingBit
  }

  private def seekEntryOrOpen(h: Int, k: AnyRef): Int = {
    var e = h & mask
    var x = 0
    var g = 0
    var o = -1
    while ({ g = _hashes(e); g != 0}) {
      if (g == h && { val q = _keys(e); (q eq k) || ((q ne null) && (q equals k)) }) return e
      else if (o == -1 && g+g == 0) o = e
      x += 1
      e = (e + 2*(x+1)*x - 3) & mask
    }
    if (o >= 0) o | MissVacant else e | MissingBit
  }

  override def contains(key: K): Boolean = seekEntry(hashOf(key), key) >= 0

  override def get(key: K): Option[V] = {
    val i = seekEntry(hashOf(key), key)
    if (i < 0) None else Some(_values(i).asInstanceOf[V])
  }

  override def getOrElse[V1 >: V](key: K, default: => V1): V1 = {
    val i = seekEntry(hashOf(key), key)
    if (i < 0) default else _values(i).asInstanceOf[V]
  }

  override def getOrElseUpdate(key: K, defaultValue: => V): V = {
    val h = hashOf(key)
    var i = seekEntryOrOpen(h, key)
    if (i < 0) {
      // It is possible that the default value computation was side-effecting
      // Our hash table may have resized or even contain what we want now
      // (but if it does, we'll replace it)
      val value = {
        val oh = _hashes
        val ans = defaultValue
        if (oh ne _hashes) {
          i = seekEntryOrOpen(h, key)
          if (i >= 0) _size -= 1
        }
        ans
      }
      _size += 1
      val j = i & IndexMask
      _hashes(j) = h
      _keys(j) = key.asInstanceOf[AnyRef]
      _values(j) = value.asInstanceOf[AnyRef]
      if ((i & VacantBit) != 0) _vacant -= 1
      else if (imbalanced) repack()
      value
    }
    else _values(i).asInstanceOf[V]
  }

  /** Retrieves the value associated with a key, or the default for that type if none exists
   *  (null for AnyRef, 0 for floats and integers).
   *
   *  Note: this is the fastest way to retrieve a value that may or
   *  may not exist, if the default null/zero is acceptable.  For key/value
   *  pairs that do exist, `apply` (i.e. `map(key)`) is equally fast.
   */
  def getOrNull(key: K): V = {
    val i = seekEntry(hashOf(key), key)
    (if (i < 0) null else _values(i)).asInstanceOf[V]
  }

  /** Retrieves the value associated with a key.
   *  If the key does not exist in the map, the `defaultEntry` for that key
   *  will be returned instead; an exception will be thrown if no
   *  `defaultEntry` was supplied.
   */
  override def apply(key: K): V = {
    val i = seekEntry(hashOf(key), key)
    if (i < 0) defaultEntry(key) else _values(i).asInstanceOf[V]
  }

  /** Defers to defaultEntry to find a default value for the key.  Throws an
   *  exception if no other default behavior was specified.
   */
  override def default(key: K) = defaultEntry(key)

  private def repack(newMask: Int) {
    val oh = _hashes
    val ok = _keys
    val ov = _values
    mask = newMask
    _hashes = new Array[Int](mask+1)
    _keys = new Array[AnyRef](mask+1)
    _values = new Array[AnyRef](mask+1)
    _vacant = 0
    var i = 0
    while (i < oh.length) {
      val h = oh(i)
      if (h+h != 0) {
        var e = h & mask
        var x = 0
        while (_hashes(e) != 0) { x += 1; e = (e + 2*(x+1)*x - 3) & mask }
        _hashes(e) = h
        _keys(e) = ok(i)
        _values(e) = ov(i)
      }
      i += 1
    }
  }

  /** Repacks the contents of this `AnyRefMap` for maximum efficiency of lookup.
   *
   *  For maps that undergo a complex creation process with both addition and
   *  removal of keys, and then are used heavily with no further removal of
   *  elements, calling `repack` after the end of the creation can result in
   *  improved performance.  Repacking takes time proportional to the number
   *  of entries in the map.
   */
  def repack() {
    var m = mask
    if (_size + _vacant >= 0.5*mask && !(_vacant > 0.2*mask)) m = ((m << 1) + 1) & IndexMask
    while (m > 8 && 8*_size < m) m = m >>> 1
    repack(m)
  }

  override def put(key: K, value: V): Option[V] = {
    val h = hashOf(key)
    val k = key
    val i = seekEntryOrOpen(h, k)
    if (i < 0) {
      val j = i & IndexMask
      _hashes(j) = h
      _keys(j) = k
      _values(j) = value.asInstanceOf[AnyRef]
      _size += 1
      if ((i & VacantBit) != 0) _vacant -= 1
      else if (imbalanced) repack()
      None
    }
    else {
      val ans = Some(_values(i).asInstanceOf[V])
      _hashes(i) = h
      _keys(i) = k
      _values(i) = value.asInstanceOf[AnyRef]
      ans
    }
  }

  /** Updates the map to include a new key-value pair.
   *
   *  This is the fastest way to add an entry to an `AnyRefMap`.
   */
  override def update(key: K, value: V): Unit = {
    val h = hashOf(key)
    val k = key
    val i = seekEntryOrOpen(h, k)
    if (i < 0) {
      val j = i & IndexMask
      _hashes(j) = h
      _keys(j) = k
      _values(j) = value.asInstanceOf[AnyRef]
      _size += 1
      if ((i & VacantBit) != 0) _vacant -= 1
      else if (imbalanced) repack()
    }
    else {
      _hashes(i) = h
      _keys(i) = k
      _values(i) = value.asInstanceOf[AnyRef]
    }
  }

  /** Adds a new key/value pair to this map and returns the map. */
  def +=(key: K, value: V): this.type = { update(key, value); this }

  def +=(kv: (K, V)): this.type = { update(kv._1, kv._2); this }

  def -=(key: K): this.type = {
    val i = seekEntry(hashOf(key), key)
    if (i >= 0) {
      _size -= 1
      _vacant += 1
      _hashes(i) = Int.MinValue
      _keys(i) = null
      _values(i) = null
    }
    this
  }

  def iterator: Iterator[(K, V)] = new Iterator[(K, V)] {
    private[this] val hz = _hashes
    private[this] val kz = _keys
    private[this] val vz = _values

    private[this] var index = 0

    def hasNext: Boolean = index<hz.length && {
      var h = hz(index)
      while (h+h == 0) {
        index += 1
        if (index >= hz.length) return false
        h = hz(index)
      }
      true
    }

    def next: (K, V) = {
      if (hasNext) {
        val ans = (kz(index).asInstanceOf[K], vz(index).asInstanceOf[V])
        index += 1
        ans
      }
      else throw new NoSuchElementException("next")
    }
  }

  override def foreach[U](f: ((K,V)) => U) {
    var i = 0
    var e = _size
    while (e > 0) {
      while(i < _hashes.length && { val h = _hashes(i); h+h == 0 && i < _hashes.length}) i += 1
      if (i < _hashes.length) {
        f((_keys(i).asInstanceOf[K], _values(i).asInstanceOf[V]))
        i += 1
        e -= 1
      }
      else return
    }
  }

  override def clone(): AnyRefMap[K, V] = {
    val hz = java.util.Arrays.copyOf(_hashes, _hashes.length)
    val kz = java.util.Arrays.copyOf(_keys, _keys.length)
    val vz = java.util.Arrays.copyOf(_values,  _values.length)
    val arm = new AnyRefMap[K, V](defaultEntry, 1, false)
    arm.initializeTo(mask, _size, _vacant, hz, kz,  vz)
    arm
  }
<<<<<<< HEAD
  
  override def +[V1 >: V](kv: (K, V1)): AnyRefMap[K, V1] = {
    val arm = clone().asInstanceOf[AnyRefMap[K, V1]]
    arm += kv
    arm
  }
  
  override def ++[V1 >: V](xs: GenTraversableOnce[(K, V1)]): AnyRefMap[K, V1] = {
    val arm = clone().asInstanceOf[AnyRefMap[K, V1]]
    xs.foreach(kv => arm += kv)
    arm
  }
  
  override def updated[V1 >: V](key: K, value: V1): AnyRefMap[K, V1] = {
    val arm = clone().asInstanceOf[AnyRefMap[K, V1]]
    arm += (key, value)
    arm
  }
  
=======

>>>>>>> 8eb1d4c2
  private[this] def foreachElement[A,B](elems: Array[AnyRef], f: A => B) {
    var i,j = 0
    while (i < _hashes.length & j < _size) {
      val h = _hashes(i)
      if (h+h != 0) {
        j += 1
        f(elems(i).asInstanceOf[A])
      }
      i += 1
    }
  }

  /** Applies a function to all keys of this map. */
  def foreachKey[A](f: K => A) { foreachElement[K,A](_keys, f) }

  /** Applies a function to all values of this map. */
  def foreachValue[A](f: V => A) { foreachElement[V,A](_values, f) }

  /** Creates a new `AnyRefMap` with different values.
   *  Unlike `mapValues`, this method generates a new
   *  collection immediately.
   */
  def mapValuesNow[V1](f: V => V1): AnyRefMap[K, V1] = {
    val arm = new AnyRefMap[K,V1](AnyRefMap.exceptionDefault,  1,  false)
    val hz = java.util.Arrays.copyOf(_hashes, _hashes.length)
    val kz = java.util.Arrays.copyOf(_keys, _keys.length)
    val vz = new Array[AnyRef](_values.length)
    var i,j = 0
    while (i < _hashes.length & j < _size) {
      val h = _hashes(i)
      if (h+h != 0) {
        j += 1
        vz(i) = f(_values(i).asInstanceOf[V]).asInstanceOf[AnyRef]
      }
      i += 1
    }
    arm.initializeTo(mask, _size, _vacant, hz, kz, vz)
    arm
  }

  /** Applies a transformation function to all values stored in this map.
   *  Note: the default, if any,  is not transformed.
   */
  def transformValues(f: V => V): this.type = {
    var i,j = 0
    while (i < _hashes.length & j < _size) {
      val h = _hashes(i)
      if (h+h != 0) {
        j += 1
        _values(i) = f(_values(i).asInstanceOf[V]).asInstanceOf[AnyRef]
      }
      i += 1
    }
    this
  }

}

object AnyRefMap {
  private final val IndexMask  = 0x3FFFFFFF
  private final val MissingBit = 0x80000000
  private final val VacantBit  = 0x40000000
  private final val MissVacant = 0xC0000000

  private val exceptionDefault = (k: Any) => throw new NoSuchElementException(if (k == null) "(null)" else k.toString)

  implicit def canBuildFrom[K <: AnyRef, V, J <: AnyRef, U]: CanBuildFrom[AnyRefMap[K,V], (J, U), AnyRefMap[J,U]] =
    new CanBuildFrom[AnyRefMap[K,V], (J, U), AnyRefMap[J,U]] {
      def apply(from: AnyRefMap[K,V]): AnyRefMapBuilder[J, U] = apply()
      def apply(): AnyRefMapBuilder[J, U] = new AnyRefMapBuilder[J, U]
    }

  final class AnyRefMapBuilder[K <: AnyRef, V] extends Builder[(K, V), AnyRefMap[K, V]] {
    private[collection] var elems: AnyRefMap[K, V] = new AnyRefMap[K, V]
    def +=(entry: (K, V)): this.type = {
      elems += entry
      this
    }
    def clear() { elems = new AnyRefMap[K, V] }
    def result(): AnyRefMap[K, V] = elems
  }

  /** Creates a new `AnyRefMap` with zero or more key/value pairs. */
  def apply[K <: AnyRef, V](elems: (K, V)*): AnyRefMap[K, V] = {
    val sz = if (elems.hasDefiniteSize) elems.size else 4
    val arm = new AnyRefMap[K, V](sz * 2)
    elems.foreach{ case (k,v) => arm(k) = v }
    if (arm.size < (sz>>3)) arm.repack()
    arm
  }

  /** Creates a new empty `AnyRefMap`. */
  def empty[K <: AnyRef, V]: AnyRefMap[K, V] = new AnyRefMap[K, V]

  /** Creates a new empty `AnyRefMap` with the supplied default */
  def withDefault[K <: AnyRef, V](default: K => V): AnyRefMap[K, V] = new AnyRefMap[K, V](default)

  /** Creates a new `AnyRefMap` from arrays of keys and values.
   *  Equivalent to but more efficient than `AnyRefMap((keys zip values): _*)`.
   */
  def fromZip[K <: AnyRef, V](keys: Array[K], values: Array[V]): AnyRefMap[K, V] = {
    val sz = math.min(keys.length, values.length)
    val arm = new AnyRefMap[K, V](sz * 2)
    var i = 0
    while (i < sz) { arm(keys(i)) = values(i); i += 1 }
    if (arm.size < (sz>>3)) arm.repack()
    arm
  }

  /** Creates a new `AnyRefMap` from keys and values.
   *  Equivalent to but more efficient than `AnyRefMap((keys zip values): _*)`.
   */
  def fromZip[K <: AnyRef, V](keys: Iterable[K], values: Iterable[V]): AnyRefMap[K, V] = {
    val sz = math.min(keys.size, values.size)
    val arm = new AnyRefMap[K, V](sz * 2)
    val ki = keys.iterator
    val vi = values.iterator
    while (ki.hasNext && vi.hasNext) arm(ki.next) = vi.next
    if (arm.size < (sz >> 3)) arm.repack()
    arm
  }
}<|MERGE_RESOLUTION|>--- conflicted
+++ resolved
@@ -336,29 +336,25 @@
     arm.initializeTo(mask, _size, _vacant, hz, kz,  vz)
     arm
   }
-<<<<<<< HEAD
-  
+
   override def +[V1 >: V](kv: (K, V1)): AnyRefMap[K, V1] = {
     val arm = clone().asInstanceOf[AnyRefMap[K, V1]]
     arm += kv
     arm
   }
-  
+
   override def ++[V1 >: V](xs: GenTraversableOnce[(K, V1)]): AnyRefMap[K, V1] = {
     val arm = clone().asInstanceOf[AnyRefMap[K, V1]]
     xs.foreach(kv => arm += kv)
     arm
   }
-  
+
   override def updated[V1 >: V](key: K, value: V1): AnyRefMap[K, V1] = {
     val arm = clone().asInstanceOf[AnyRefMap[K, V1]]
     arm += (key, value)
     arm
   }
-  
-=======
-
->>>>>>> 8eb1d4c2
+
   private[this] def foreachElement[A,B](elems: Array[AnyRef], f: A => B) {
     var i,j = 0
     while (i < _hashes.length & j < _size) {
