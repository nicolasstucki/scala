--- conflicted
+++ resolved
@@ -18,17 +18,8 @@
 import scala.tools.nsc.transform.Transform
 import scala.tools.nsc.util.ClassPath
 
-<<<<<<< HEAD
-trait ReplGlobal extends Global {
-=======
-/** A layer on top of Global so I can guarantee some extra
- *  functionality for the repl.
- */
 trait ReplGlobal extends Global {
   self =>
-  // This exists mostly because using the reporter too early leads to deadlock.
-  private def echo(msg: String) { Console println msg }
->>>>>>> 4c726dbb
 
   override def abort(msg: String): Nothing = {
     // Using the reporter too early leads to deadlock. TODO: is this still true?
@@ -48,7 +39,16 @@
     addToPhasesSet(wrapperCleanup, "Remove unused values from import wrappers to avoid unwanted capture of non-serializable objects")
   }
 
-  def sessionNames: Naming#SessionNames
+  private val PositiveInt = """\d+""".r
+
+  /** Is the given name of the form created by `lineReadValName`? */
+  private def isLineReadVal(name: Global#Name) = {
+    import Naming.sessionNames._
+    name.startsWith(line) && name.endsWith(read) && (name.subSequence(line.length, name.length - read.length) match {
+      case PositiveInt() => true
+      case _ => false
+    })
+  }
 
   private object wrapperCleanup extends Transform {
     override val global: self.type = self
@@ -66,9 +66,7 @@
       }
 
       def newUnusedPrivates: analyzer.UnusedPrivates = new analyzer.UnusedPrivates() {
-        override def isEffectivelyPrivate(sym: Symbol): Boolean = {
-          sessionNames.isLineReadVal(sym.name)
-        }
+        override def isEffectivelyPrivate(sym: Symbol): Boolean = isLineReadVal(sym.name)
       }
 
       override def transform(tree: Tree): Tree = super.transform(tree) match {
@@ -76,7 +74,7 @@
           val unusedPrivates = newUnusedPrivates
           unusedPrivates.traverse(tree)
           val unusedSyms = unusedPrivates.unusedTerms.iterator.map(_.symbol)
-          val unusedLineReadVals = unusedSyms.filter(sym => sessionNames.isLineReadVal(sym.name)).flatMap(sym => List(sym, sym.accessedOrSelf)).toSet
+          val unusedLineReadVals = unusedSyms.filter(sym => isLineReadVal(sym.name)).flatMap(sym => List(sym, sym.accessedOrSelf)).toSet
           val (removedStats, retainedStats) = tree.body.partition (t => unusedLineReadVals(t.symbol))
           if (removedStats.isEmpty) tree
           else {
