/*
 * Scala (https://www.scala-lang.org)
 *
 * Copyright EPFL and Lightbend, Inc.
 *
 * Licensed under Apache License 2.0
 * (http://www.apache.org/licenses/LICENSE-2.0).
 *
 * See the NOTICE file distributed with this work for
 * additional information regarding copyright ownership.
 */

package scala.tools.nsc
package backend.jvm
package analysis

import java.util.concurrent.ConcurrentHashMap

import scala.annotation.{switch, tailrec}
import scala.collection.immutable.BitSet
import scala.collection.immutable.ArraySeq.unsafeWrapArray
import scala.collection.mutable
import scala.jdk.CollectionConverters._
import scala.reflect.internal.util.Position
import scala.tools.asm
import scala.tools.asm.Opcodes._
import scala.tools.asm.tree._
import scala.tools.asm.{Handle, Opcodes, Type}
import scala.tools.nsc.backend.jvm.BTypes._
import scala.tools.nsc.backend.jvm.GenBCode._
import scala.tools.nsc.backend.jvm.analysis.BackendUtils._
import scala.tools.nsc.backend.jvm.opt.BytecodeUtils._
import scala.util.control.{NoStackTrace, NonFatal}

/**
 * This component hosts tools and utilities used in the backend that require access to a `BTypes`
 * instance.
 *
 * TODO: move out of `analysis` package?
 */
abstract class BackendUtils extends PerRunInit {
  val postProcessor: PostProcessor

  import postProcessor.{bTypes, bTypesFromClassfile, callGraph}
  import bTypes._
  import coreBTypes._
  import frontendAccess.{compilerSettings, recordPerRunJavaMapCache}

  /**
   * Classes with indyLambda closure instantiations where the SAM type is serializable (e.g. Scala's
   * FunctionN) need a `$deserializeLambda$` method. This map contains classes for which such a
   * method has been generated. It is used during ordinary code generation, as well as during
   * inlining: when inlining an indyLambda instruction into a class, we need to make sure the class
   * has the method.
   */
  private val indyLambdaImplMethods: ConcurrentHashMap[InternalName, mutable.Map[MethodNode, mutable.Map[InvokeDynamicInsnNode, asm.Handle]]] =
    recordPerRunJavaMapCache(new ConcurrentHashMap)

  // unused objects created by these constructors are eliminated by pushPop
  private[this] lazy val sideEffectFreeConstructors: LazyVar[Set[(String, String)]] = perRunLazy(this) {
    val ownerDesc = (p: (InternalName, MethodNameAndType)) => (p._1, p._2.methodType.descriptor)
    primitiveBoxConstructors.map(ownerDesc).toSet ++
      srRefConstructors.map(ownerDesc) ++
      tupleClassConstructors.map(ownerDesc) ++ Set(
      (ObjectRef.internalName, MethodBType(Nil, UNIT).descriptor),
      (StringRef.internalName, MethodBType(Nil, UNIT).descriptor),
      (StringRef.internalName, MethodBType(List(StringRef), UNIT).descriptor),
      (StringRef.internalName, MethodBType(List(ArrayBType(CHAR)), UNIT).descriptor))
  }

  private[this] lazy val classesOfSideEffectFreeConstructors: LazyVar[Set[String]] = perRunLazy(this)(sideEffectFreeConstructors.get.map(_._1))

  lazy val classfileVersion: LazyVar[Int] = perRunLazy(this)(compilerSettings.target match {
    case "8"  => asm.Opcodes.V1_8
    case "9"  => asm.Opcodes.V9
    case "10" => asm.Opcodes.V10
    case "11" => asm.Opcodes.V11
    case "12" => asm.Opcodes.V12
    // to be continued...
  })


  lazy val majorVersion: LazyVar[Int] = perRunLazy(this)(classfileVersion.get & 0xFF)

  lazy val emitStackMapFrame: LazyVar[Boolean] = perRunLazy(this)(majorVersion.get >= 50)

  lazy val extraProc: LazyVar[Int] = perRunLazy(this)(
    asm.ClassWriter.COMPUTE_MAXS |
      (if (emitStackMapFrame.get) asm.ClassWriter.COMPUTE_FRAMES else 0)
  )

  /*
   * Add:
   *
   * private static Object $deserializeLambda$(SerializedLambda l) {
   *   try return indy[scala.runtime.LambdaDeserialize.bootstrap, targetMethodGroup$0](l)
   *   catch {
   *     case i: IllegalArgumentException =>
   *       try return indy[scala.runtime.LambdaDeserialize.bootstrap, targetMethodGroup$1](l)
   *       catch {
   *         case i: IllegalArgumentException =>
   *           ...
   *             return indy[scala.runtime.LambdaDeserialize.bootstrap, targetMethodGroup${NUM_GROUPS-1}](l)
   *       }
   *
   * We use invokedynamic here to enable caching within the deserializer without needing to
   * host a static field in the enclosing class. This allows us to add this method to interfaces
   * that define lambdas in default methods.
   *
   * SI-10232 we can't pass arbitrary number of method handles to the final varargs parameter of the bootstrap
   * method due to a limitation in the JVM. Instead, we emit a separate invokedynamic bytecode for each group of target
   * methods.
   */
  def addLambdaDeserialize(classNode: ClassNode, implMethods: Iterable[Handle]): Unit = {
    val cw = classNode

    // Make sure to reference the ClassBTypes of all types that are used in the code generated
    // here (e.g. java/util/Map) are initialized. Initializing a ClassBType adds it to the
    // `cachedClassBType` maps. When writing the classfile, the asm ClassWriter computes
    // stack map frames and invokes the `getCommonSuperClass` method. This method expects all
    // ClassBTypes mentioned in the source code to exist in the map.

    val serlamObjDesc = MethodBType(jliSerializedLambdaRef :: Nil, ObjectRef).descriptor
    val implMethodsArray = implMethods.toArray

    val mv = cw.visitMethod(ACC_PRIVATE + ACC_STATIC + ACC_SYNTHETIC, "$deserializeLambda$", serlamObjDesc, null, null)
    def emitLambdaDeserializeIndy(targetMethods: Seq[Handle]): Unit = {
      mv.visitVarInsn(ALOAD, 0)
      mv.visitInvokeDynamicInsn("lambdaDeserialize", serlamObjDesc, lambdaDeserializeBootstrapHandle, targetMethods: _*)
    }

    val targetMethodGroupLimit = 255 - 1 - 3 // JVM limit. See See MAX_MH_ARITY in CallSite.java
    val groups: Array[Array[Handle]] = implMethodsArray.grouped(targetMethodGroupLimit).toArray
    val numGroups = groups.length

    import scala.tools.asm.Label
    val initialLabels = Array.fill(numGroups - 1)(new Label())
    val terminalLabel = new Label
    def nextLabel(i: Int) = if (i == numGroups - 2) terminalLabel else initialLabels(i + 1)

    for ((label, i) <- initialLabels.iterator.zipWithIndex) {
      mv.visitTryCatchBlock(label, nextLabel(i), nextLabel(i), jlIllegalArgExceptionRef.internalName)
    }
    for ((label, i) <- initialLabels.iterator.zipWithIndex) {
      mv.visitLabel(label)
      emitLambdaDeserializeIndy(unsafeWrapArray(groups(i)))
      mv.visitInsn(ARETURN)
    }
    mv.visitLabel(terminalLabel)
    emitLambdaDeserializeIndy(unsafeWrapArray(groups(numGroups - 1)))
    mv.visitInsn(ARETURN)
  }

  /**
   * Clone the instructions in `methodNode` into a new [[InsnList]], mapping labels according to
   * the `labelMap`.
   *
   * For invocation instructions, set the callGraph.callsitePositions to the `callsitePos`.
   *
   * Returns
   *   - the new instruction list
   *   - a map from old to new instructions
   *   - a bit set containing local variable indices that are stored into
   */
  def cloneInstructions(methodNode: MethodNode, labelMap: Map[LabelNode, LabelNode], callsitePos: Position, keepLineNumbers: Boolean): (InsnList, Map[AbstractInsnNode, AbstractInsnNode], mutable.BitSet) = {
    val javaLabelMap = labelMap.asJava
    val result = new InsnList
    var map = Map.empty[AbstractInsnNode, AbstractInsnNode]
    val writtenLocals = mutable.BitSet.empty
    for (ins <- methodNode.instructions.iterator.asScala) {
      if (keepLineNumbers || ins.getType != AbstractInsnNode.LINE) {
        val cloned = ins.clone(javaLabelMap)
        if (ins.getType == AbstractInsnNode.METHOD_INSN) {
          val mi = ins.asInstanceOf[MethodInsnNode]
          val clonedMi = cloned.asInstanceOf[MethodInsnNode]
          callGraph.callsitePositions(clonedMi) = callsitePos
          if (callGraph.inlineAnnotatedCallsites(mi))
            callGraph.inlineAnnotatedCallsites += clonedMi
          if (callGraph.noInlineAnnotatedCallsites(mi))
            callGraph.noInlineAnnotatedCallsites += clonedMi
          if (callGraph.staticallyResolvedInvokespecial(mi))
            callGraph.staticallyResolvedInvokespecial += clonedMi
        } else if (isStore(ins)) {
          val vi = ins.asInstanceOf[VarInsnNode]
          writtenLocals += vi.`var`
        }
        result add cloned
        map += ((ins, cloned))
      }
    }
    (result, map, writtenLocals)
  }

  def getBoxedUnit: FieldInsnNode = new FieldInsnNode(GETSTATIC, srBoxedUnitRef.internalName, "UNIT", srBoxedUnitRef.descriptor)

  def primitiveAsmTypeToBType(primitiveType: Type): PrimitiveBType = (primitiveType.getSort: @switch) match {
    case Type.BOOLEAN => BOOL
    case Type.BYTE    => BYTE
    case Type.CHAR    => CHAR
    case Type.SHORT   => SHORT
    case Type.INT     => INT
    case Type.LONG    => LONG
    case Type.FLOAT   => FLOAT
    case Type.DOUBLE  => DOUBLE
    case _            => null
  }

  def isScalaBox(insn: MethodInsnNode): Boolean = {
    insn.owner == srBoxesRunTimeRef.internalName && {
      val args = Type.getArgumentTypes(insn.desc)
      args.length == 1 && (srBoxesRuntimeBoxToMethods.get(primitiveAsmTypeToBType(args(0))) match {
        case Some(MethodNameAndType(name, tp)) => name == insn.name && tp.descriptor == insn.desc
        case _ => false
      })
    }
  }

  def getScalaBox(primitiveType: Type): MethodInsnNode = {
    val bType = primitiveAsmTypeToBType(primitiveType)
    val MethodNameAndType(name, methodBType) = srBoxesRuntimeBoxToMethods(bType)
    new MethodInsnNode(INVOKESTATIC, srBoxesRunTimeRef.internalName, name, methodBType.descriptor, /*itf =*/ false)
  }

  def isScalaUnbox(insn: MethodInsnNode): Boolean = {
    insn.owner == srBoxesRunTimeRef.internalName && (srBoxesRuntimeUnboxToMethods.get(primitiveAsmTypeToBType(Type.getReturnType(insn.desc))) match {
      case Some(MethodNameAndType(name, tp)) => name == insn.name && tp.descriptor == insn.desc
      case _ => false
    })
  }

  def getScalaUnbox(primitiveType: Type): MethodInsnNode = {
    val bType = primitiveAsmTypeToBType(primitiveType)
    val MethodNameAndType(name, methodBType) = srBoxesRuntimeUnboxToMethods(bType)
    new MethodInsnNode(INVOKESTATIC, srBoxesRunTimeRef.internalName, name, methodBType.descriptor, /*itf =*/ false)
  }

  private def calleeInMap(insn: MethodInsnNode, map: Map[InternalName, MethodNameAndType]): Boolean = map.get(insn.owner) match {
    case Some(MethodNameAndType(name, tp)) => insn.name == name && insn.desc == tp.descriptor
    case _ => false
  }

  def isJavaBox(insn: MethodInsnNode): Boolean = calleeInMap(insn, javaBoxMethods)
  def isJavaUnbox(insn: MethodInsnNode): Boolean = calleeInMap(insn, javaUnboxMethods)

  def isPredefAutoBox(insn: MethodInsnNode): Boolean = {
    insn.owner == PredefRef.internalName && (predefAutoBoxMethods.get(insn.name) match {
      case Some(tp) => insn.desc == tp.descriptor
      case _ => false
    })
  }

  def isPredefAutoUnbox(insn: MethodInsnNode): Boolean = {
    insn.owner == PredefRef.internalName && (predefAutoUnboxMethods.get(insn.name) match {
      case Some(tp) => insn.desc == tp.descriptor
      case _ => false
    })
  }

  def isRefCreate(insn: MethodInsnNode): Boolean = calleeInMap(insn, srRefCreateMethods)
  def isRefZero(insn: MethodInsnNode): Boolean = calleeInMap(insn, srRefZeroMethods)

  def runtimeRefClassBoxedType(refClass: InternalName): Type = Type.getArgumentTypes(srRefCreateMethods(refClass).methodType.descriptor)(0)

  def isSideEffectFreeCall(mi: MethodInsnNode): Boolean = {
    isScalaBox(mi) ||  // not Scala unbox, it may CCE
      isJavaBox(mi) || // not Java unbox, it may NPE
      isSideEffectFreeConstructorCall(mi) ||
      isClassTagApply(mi)
  }

  // methods that are known to return a non-null result
  def isNonNullMethodInvocation(mi: MethodInsnNode): Boolean = {
    isJavaBox(mi) || isScalaBox(mi) || isPredefAutoBox(mi) || isRefCreate(mi) || isRefZero(mi) || isClassTagApply(mi)
  }

  lazy val modulesAllowSkipInitialization: Set[InternalName] =
    if (!compilerSettings.optAllowSkipCoreModuleInit) Set.empty
    else Set(
      "scala/Predef$",
      "scala/runtime/ScalaRunTime$",
      "scala/reflect/ClassTag$",
      "scala/reflect/ManifestFactory$",
      "scala/Array$",
      "scala/collection/ArrayOps$",
      "scala/collection/StringOps$",
    ) ++ primitiveTypes.keysIterator

  def isPredefLoad(insn: AbstractInsnNode): Boolean = isModuleLoad(insn, _ == PredefRef.internalName)

  def isPrimitiveBoxConstructor(insn: MethodInsnNode): Boolean = calleeInMap(insn, primitiveBoxConstructors)
  def isRuntimeRefConstructor(insn: MethodInsnNode): Boolean = calleeInMap(insn, srRefConstructors)
  def isTupleConstructor(insn: MethodInsnNode): Boolean = calleeInMap(insn, tupleClassConstructors)


  def isSideEffectFreeConstructorCall(insn: MethodInsnNode): Boolean = {
    insn.name == INSTANCE_CONSTRUCTOR_NAME && sideEffectFreeConstructors.get((insn.owner, insn.desc))
  }

  def isNewForSideEffectFreeConstructor(insn: AbstractInsnNode): Boolean = {
    insn.getOpcode == NEW && {
      val ti = insn.asInstanceOf[TypeInsnNode]
      classesOfSideEffectFreeConstructors.get.contains(ti.desc)
    }
  }

  def isBoxedUnit(insn: AbstractInsnNode): Boolean = {
    insn.getOpcode == GETSTATIC && {
      val fi = insn.asInstanceOf[FieldInsnNode]
      fi.owner == srBoxedUnitRef.internalName && fi.name == "UNIT" && fi.desc == srBoxedUnitRef.descriptor
    }
  }

  def isTraitSuperAccessor(method: MethodNode, owner: ClassBType): Boolean = {
    owner.isInterface.get &&
      isSyntheticMethod(method) &&
      method.name.endsWith("$") &&
      isStaticMethod(method) &&
      findSingleCall(method, mi => mi.itf && mi.getOpcode == INVOKESPECIAL && mi.name + "$" == method.name).nonEmpty
  }

  def isMixinForwarder(method: MethodNode, owner: ClassBType): Boolean = {
    !owner.isInterface.get &&
      // isSyntheticMethod(method) && // mixin forwarders are not synthetic it seems
      !isStaticMethod(method) &&
      findSingleCall(method, mi => mi.itf && mi.getOpcode == INVOKESTATIC && mi.name == method.name + "$").nonEmpty
  }

  def isTraitSuperAccessorOrMixinForwarder(method: MethodNode, owner: ClassBType): Boolean = {
    isTraitSuperAccessor(method, owner) || isMixinForwarder(method, owner)
  }

  private val nonForwarderInstructionTypes: BitSet = {
    import AbstractInsnNode._
    BitSet(FIELD_INSN, INVOKE_DYNAMIC_INSN, JUMP_INSN, IINC_INSN, TABLESWITCH_INSN, LOOKUPSWITCH_INSN)
  }

  /**
   * Identify forwarders, aliases, anonfun$adapted methods, bridges, trivial methods (x + y), etc
   * Returns
   *   -1 : no match
   *    1 : trivial (no method calls), but not field getters
   *    2 : factory
   *    3 : forwarder with boxing adaptation
   *    4 : generic forwarder / alias
   *
   * TODO: should delay some checks to `canInline` (during inlining)
   * problem is: here we don't have access to the callee / accessed field, so we can't check accessibility
   *   - INVOKESPECIAL is not the only way to call private methods, INVOKESTATIC is also possible
   *   - the body of the callee can change between here (we're in inliner heuristics) and the point
   *     when we actually inline it (code may have been inlined into the callee)
   *   - methods accessing a public field could be inlined. on the other hand, methods accessing a private
   *     static field should not be inlined.
   */
  def looksLikeForwarderOrFactoryOrTrivial(method: MethodNode, owner: InternalName, allowPrivateCalls: Boolean): Int = {
    val paramTypes = Type.getArgumentTypes(method.desc)
    val numPrimitives = paramTypes.count(_.getSort < Type.ARRAY) + (if (Type.getReturnType(method.desc).getSort < Type.ARRAY) 1 else 0)

    val maxSize =
      3 +                      // forwardee call, return
        paramTypes.length +    // param load
        numPrimitives * 2 +    // box / unbox call, for example Predef.int2Integer
        paramTypes.length + 2  // some slack: +1 for each parameter, receiver, return value. allow things like casts.

    if (method.instructions.iterator.asScala.count(_.getOpcode > 0) > maxSize) return -1

    var numBoxConv = 0
    var numCallsOrNew = 0
    var callMi: MethodInsnNode = null
    val it = method.instructions.iterator
    while (it.hasNext && numCallsOrNew < 2) {
      val i = it.next()
      val t = i.getType
      if (t == AbstractInsnNode.METHOD_INSN) {
        val mi = i.asInstanceOf[MethodInsnNode]
        if (!allowPrivateCalls && i.getOpcode == INVOKESPECIAL && mi.name != GenBCode.INSTANCE_CONSTRUCTOR_NAME) {
          numCallsOrNew = 2 // stop here: don't inline forwarders with a private or super call
        } else {
          if (isScalaBox(mi) || isScalaUnbox(mi) || isPredefAutoBox(mi) || isPredefAutoUnbox(mi) || isJavaBox(mi) || isJavaUnbox(mi))
            numBoxConv += 1
          else {
            numCallsOrNew += 1
            callMi = mi
          }
        }
      } else if (nonForwarderInstructionTypes(t)) {
        if (i.getOpcode == GETSTATIC) {
          if (!allowPrivateCalls && owner == i.asInstanceOf[FieldInsnNode].owner)
            numCallsOrNew = 2 // stop here: not forwarder or trivial
        } else {
          numCallsOrNew = 2 // stop here: not forwarder or trivial
        }
      }
    }
    if (numCallsOrNew > 1 || numBoxConv > paramTypes.length + 1) -1
    else if (numCallsOrNew == 0) if (numBoxConv == 0) 1 else 3
    else if (callMi.name == GenBCode.INSTANCE_CONSTRUCTOR_NAME) 2
    else if (numBoxConv > 0) 3
    else 4
  }

  private class Collector extends NestedClassesCollector[ClassBType] {
    def declaredNestedClasses(internalName: InternalName): List[ClassBType] =
      bTypesFromClassfile.classBTypeFromParsedClassfile(internalName).info.get.nestedClasses.force

    def getClassIfNested(internalName: InternalName): Option[ClassBType] = {
      val c = bTypesFromClassfile.classBTypeFromParsedClassfile(internalName)
      if (c.isNestedClass.get) Some(c) else None
    }

    def raiseError(msg: String, sig: String, e: Option[Throwable]): Unit = {
      // don't crash on invalid generic signatures
    }
  }
  /**
   * Visit the class node and collect all referenced nested classes.
   */
  def collectNestedClasses(classNode: ClassNode): List[ClassBType] = {
    val c = new Collector
    c.visit(classNode)
    c.innerClasses.toList
  }

  /*
   * Populates the InnerClasses JVM attribute with `refedInnerClasses`. See also the doc on inner
   * classes in BTypes.scala.
   *
   * `refedInnerClasses` may contain duplicates, need not contain the enclosing inner classes of
   * each inner class it lists (those are looked up and included).
   *
   * This method serializes in the InnerClasses JVM attribute in an appropriate order, not
   * necessarily that given by `refedInnerClasses`.
   *
   * can-multi-thread
   */
  final def addInnerClasses(jclass: asm.ClassVisitor, refedInnerClasses: List[ClassBType]): Unit = {
    val allNestedClasses = refedInnerClasses.flatMap(_.enclosingNestedClassesChain.get).distinct

    // sorting ensures nested classes are listed after their enclosing class thus satisfying the Eclipse Java compiler
    for (nestedClass <- allNestedClasses.sortBy(_.internalName.toString)) {
      // Extract the innerClassEntry - we know it exists, enclosingNestedClassesChain only returns nested classes.
      val Some(e) = nestedClass.innerClassAttributeEntry.get
      jclass.visitInnerClass(e.name, e.outerName, e.innerName, e.flags)
    }
  }

  def onIndyLambdaImplMethodIfPresent[T](hostClass: InternalName)(action: mutable.Map[MethodNode, mutable.Map[InvokeDynamicInsnNode, asm.Handle]] => T): Option[T] =
    indyLambdaImplMethods.get(hostClass) match {
      case null => None
      case methods => Some(methods.synchronized(action(methods)))
    }

  def onIndyLambdaImplMethod[T](hostClass: InternalName)(action: mutable.Map[MethodNode, mutable.Map[InvokeDynamicInsnNode, asm.Handle]] => T): T = {
    val methods = indyLambdaImplMethods.computeIfAbsent(hostClass, _ => mutable.Map.empty)
    methods.synchronized(action(methods))
  }

  def addIndyLambdaImplMethod(hostClass: InternalName, method: MethodNode, indy: InvokeDynamicInsnNode, handle: asm.Handle): Unit = {
    onIndyLambdaImplMethod(hostClass)(_.getOrElseUpdate(method, mutable.Map.empty)(indy) = handle)
  }

  def removeIndyLambdaImplMethod(hostClass: InternalName, method: MethodNode, indy: InvokeDynamicInsnNode): Unit = {
    onIndyLambdaImplMethodIfPresent(hostClass)(_.get(method).foreach(_.remove(indy)))
  }

  /**
   * The methods used as lambda bodies for IndyLambda instructions within `hostClass`. Note that
   * the methods are not necessarily defined within the `hostClass` (when an IndyLambda is inlined
   * into a different class).
   */
  def indyLambdaBodyMethods(hostClass: InternalName): mutable.SortedSet[Handle] = {
    val res = mutable.TreeSet.empty[Handle](handleOrdering)
    onIndyLambdaImplMethodIfPresent(hostClass)(methods => res addAll methods.valuesIterator.flatMap(_.valuesIterator))
    res
  }

  /**
   * The methods used as lambda bodies for IndyLambda instructions within `method` of `hostClass`.
   */
  def indyLambdaBodyMethods(hostClass: InternalName, method: MethodNode): Map[InvokeDynamicInsnNode, Handle] = {
    onIndyLambdaImplMethodIfPresent(hostClass)(ms => ms.getOrElse(method, Nil).toMap).getOrElse(Map.empty)
  }
}

object BackendUtils {
  /**
   * A pseudo-flag, added MethodNodes whose maxLocals / maxStack are computed. This allows invoking
   * `computeMaxLocalsMaxStack` whenever running an analyzer but performing the actual computation
   * only when necessary.
   *
   * The largest JVM flag (as of JDK 8) is ACC_MANDATED (0x8000), however the asm framework uses
   * the same trick and defines some pseudo flags
   *   - ACC_DEPRECATED = 0x20000
   *   - ACC_SYNTHETIC_ATTRIBUTE = 0x40000
   *   - ACC_CONSTRUCTOR = 0x80000
   *
   * I haven't seen the value picked here in use anywhere. We make sure to remove the flag when
   * it's no longer needed.
   */
  private val ACC_MAXS_COMPUTED = 0x1000000
  def isMaxsComputed(method: MethodNode) = (method.access & ACC_MAXS_COMPUTED) != 0
  def setMaxsComputed(method: MethodNode) = method.access |= ACC_MAXS_COMPUTED
  def clearMaxsComputed(method: MethodNode) = method.access &= ~ACC_MAXS_COMPUTED

  /**
   * A pseudo-flag indicating if a MethodNode's unreachable code has been eliminated.
   *
   * The ASM Analyzer class does not compute any frame information for unreachable instructions.
   * Transformations that use an analyzer (including inlining) therefore require unreachable code
   * to be eliminated.
   *
   * This flag allows running dead code elimination whenever an analyzer is used. If the method
   * is already optimized, DCE can return early.
   */
  private val ACC_DCE_DONE = 0x2000000
  def isDceDone(method: MethodNode) = (method.access & ACC_DCE_DONE) != 0
  def setDceDone(method: MethodNode) = method.access |= ACC_DCE_DONE
  def clearDceDone(method: MethodNode) = method.access &= ~ACC_DCE_DONE

  private val LABEL_REACHABLE_STATUS = 0x1000000
  private def isLabelFlagSet(l: LabelNode1, f: Int): Boolean = (l.flags & f) != 0

  private def setLabelFlag(l: LabelNode1, f: Int): Unit = {
    l.flags |= f
  }

  private def clearLabelFlag(l: LabelNode1, f: Int): Unit = {
    l.flags &= ~f
  }
  def isLabelReachable(label: LabelNode) = isLabelFlagSet(label.asInstanceOf[LabelNode1], LABEL_REACHABLE_STATUS)
  def setLabelReachable(label: LabelNode) = setLabelFlag(label.asInstanceOf[LabelNode1], LABEL_REACHABLE_STATUS)
  def clearLabelReachable(label: LabelNode) = clearLabelFlag(label.asInstanceOf[LabelNode1], LABEL_REACHABLE_STATUS)

  final case class LambdaMetaFactoryCall(indy: InvokeDynamicInsnNode, samMethodType: Type, implMethod: Handle, instantiatedMethodType: Type)

  object LambdaMetaFactoryCall {
    val lambdaMetaFactoryMetafactoryHandle = new Handle(
      Opcodes.H_INVOKESTATIC,
      "java/lang/invoke/LambdaMetafactory",
      "metafactory",
      "(Ljava/lang/invoke/MethodHandles$Lookup;Ljava/lang/String;Ljava/lang/invoke/MethodType;Ljava/lang/invoke/MethodType;Ljava/lang/invoke/MethodHandle;Ljava/lang/invoke/MethodType;)Ljava/lang/invoke/CallSite;",
      /* itf = */ false)

    val lambdaMetaFactoryAltMetafactoryHandle = new Handle(
      Opcodes.H_INVOKESTATIC,
      "java/lang/invoke/LambdaMetafactory",
      "altMetafactory",
      "(Ljava/lang/invoke/MethodHandles$Lookup;Ljava/lang/String;Ljava/lang/invoke/MethodType;[Ljava/lang/Object;)Ljava/lang/invoke/CallSite;",
      /* itf = */ false)

    def unapply(insn: AbstractInsnNode): Option[(InvokeDynamicInsnNode, Type, Handle, Type, Array[Type])] = insn match {
      case indy: InvokeDynamicInsnNode if indy.bsm == lambdaMetaFactoryMetafactoryHandle || indy.bsm == lambdaMetaFactoryAltMetafactoryHandle =>
        indy.bsmArgs match {
          case Array(samMethodType: Type, implMethod: Handle, instantiatedMethodType: Type, _@_*) =>
            // LambdaMetaFactory performs a number of automatic adaptations when invoking the lambda
            // implementation method (casting, boxing, unboxing, and primitive widening, see Javadoc).
            //
            // The closure optimizer supports only one of those adaptations: it will cast arguments
            // to the correct type when re-writing a closure call to the body method. Example:
            //
            //   val fun: String => String = l => l
            //   val l = List("")
            //   fun(l.head)
            //
            // The samMethodType of Function1 is `(Object)Object`, while the instantiatedMethodType
            // is `(String)String`. The return type of `List.head` is `Object`.
            //
            // The implMethod has the signature `C$anonfun(String)String`.
            //
            // At the closure callsite, we have an `INVOKEINTERFACE Function1.apply (Object)Object`,
            // so the object returned by `List.head` can be directly passed into the call (no cast).
            //
            // The closure object will cast the object to String before passing it to the implMethod.
            //
            // When re-writing the closure callsite to the implMethod, we have to insert a cast.
            //
            // The check below ensures that
            //   (1) the implMethod type has the expected signature (captured types plus argument types
            //       from instantiatedMethodType)
            //   (2) the receiver of the implMethod matches the first captured type, if any, otherwise
            //       the first parameter type of instantiatedMethodType
            //   (3) all parameters that are not the same in samMethodType and instantiatedMethodType
            //       are reference types, so that we can insert casts to perform the same adaptation
            //       that the closure object would.

            val isStatic                   = implMethod.getTag == Opcodes.H_INVOKESTATIC
            val indyParamTypes             = Type.getArgumentTypes(indy.desc)
            val instantiatedMethodArgTypes = instantiatedMethodType.getArgumentTypes

            val (receiverType, expectedImplMethodType) =
              if (isStatic) {
                val paramTypes = indyParamTypes ++ instantiatedMethodArgTypes
                (None, Type.getMethodType(instantiatedMethodType.getReturnType, paramTypes: _*))
              } else if (implMethod.getTag == H_NEWINVOKESPECIAL) {
                (Some(instantiatedMethodType.getReturnType), Type.getMethodType(Type.VOID_TYPE, instantiatedMethodArgTypes: _*))
              } else {
                if (indyParamTypes.nonEmpty) {
                  val paramTypes = indyParamTypes.tail ++ instantiatedMethodArgTypes
                  (Some(indyParamTypes(0)), Type.getMethodType(instantiatedMethodType.getReturnType, paramTypes: _*))
                } else {
                  val paramTypes = instantiatedMethodArgTypes.tail
                  (Some(instantiatedMethodArgTypes(0)), Type.getMethodType(instantiatedMethodType.getReturnType, paramTypes: _*))
                }
              }

            val isIndyLambda = (
              Type.getType(implMethod.getDesc) == expectedImplMethodType                 // (1)
                && receiverType.forall(rt => implMethod.getOwner == rt.getInternalName)  // (2)
                && samMethodType.getArgumentTypes.corresponds(instantiatedMethodArgTypes)((samArgType, instArgType) =>
                samArgType == instArgType || isReference(samArgType) && isReference(instArgType)) // (3)
              )

            if (isIndyLambda) Some((indy, samMethodType, implMethod, instantiatedMethodType, indyParamTypes))
            else None

          case _ => None
        }
      case _ => None
    }
  }

  /**
   * In order to run an Analyzer, the maxLocals / maxStack fields need to be available. The ASM
   * framework only computes these values during bytecode generation.
   *
   * NOTE 1: as explained in the `analysis` package object, the maxStack value used by the Analyzer
   * may be smaller than the correct maxStack value in the classfile (Analyzers only use a single
   * slot for long / double values). The maxStack computed here are correct for running an analyzer,
   * but not for writing in the classfile. We let the ClassWriter recompute max's.
   *
   * NOTE 2: the maxStack value computed here may be larger than the smallest correct value
   * that would allow running an analyzer, see `InstructionStackEffect.forAsmAnalysis` and
   * `InstructionStackEffect.maxStackGrowth`.
   *
   * NOTE 3: the implementation doesn't look at instructions that cannot be reached, it computes
   * the max local / stack size in the reachable code. These max's work just fine for running an
   * Analyzer: its implementation also skips over unreachable code in the same way.
   */
  def computeMaxLocalsMaxStack(method: MethodNode): Unit = {
    if (isAbstractMethod(method) || isNativeMethod(method)) {
      method.maxLocals = 0
      method.maxStack = 0
    } else if (!isMaxsComputed(method)) {
      val size = method.instructions.size

      var maxLocals = parametersSize(method)
      var maxStack = 0

      // queue of instruction indices where analysis should start
      var queue = new Array[Int](8)
      var top = -1
      def enq(i: Int): Unit = {
        if (top == queue.length - 1) {
          val nq = new Array[Int](queue.length * 2)
          Array.copy(queue, 0, nq, 0, queue.length)
          queue = nq
        }
        top += 1
        queue(top) = i
      }
      def deq(): Int = {
        val r = queue(top)
        top -= 1
        r
      }

      val subroutineRetTargets = new mutable.Stack[AbstractInsnNode]

      // for each instruction in the queue, contains the stack height at this instruction.
      // once an instruction has been treated, contains -1 to prevent re-enqueuing
      val stackHeights = new Array[Int](size)

      def enqInsn(insn: AbstractInsnNode, height: Int): Unit = {
        enqInsnIndex(method.instructions.indexOf(insn), height)
      }

      def enqInsnIndex(insnIndex: Int, height: Int): Unit = {
        if (insnIndex < size && stackHeights(insnIndex) != -1) {
          stackHeights(insnIndex) = height
          enq(insnIndex)
        }
      }

      val tcbIt = method.tryCatchBlocks.iterator
      while (tcbIt.hasNext) {
        val tcb = tcbIt.next()
        enqInsn(tcb.handler, 1)
        if (maxStack == 0) maxStack = 1
      }

      enq(0)
      while (top != -1) {
        val insnIndex = deq()
        val insn = method.instructions.get(insnIndex)
        val initHeight = stackHeights(insnIndex)
        stackHeights(insnIndex) = -1 // prevent i from being enqueued again

        if (insn.getOpcode == -1) { // frames, labels, line numbers
          enqInsnIndex(insnIndex + 1, initHeight)
        } else {
          val stackGrowth = InstructionStackEffect.maxStackGrowth(insn)
          val heightAfter = initHeight + stackGrowth
          if (heightAfter > maxStack) maxStack = heightAfter

          // update maxLocals
          insn match {
            case v: VarInsnNode =>
              val longSize = if (isSize2LoadOrStore(v.getOpcode)) 1 else 0
              maxLocals = math.max(maxLocals, v.`var` + longSize + 1) // + 1 because local numbers are 0-based

            case i: IincInsnNode =>
              maxLocals = math.max(maxLocals, i.`var` + 1)

            case _ =>
          }

          insn match {
            case j: JumpInsnNode =>
              if (j.getOpcode == JSR) {
                val jsrTargetHeight = heightAfter + 1
                if (jsrTargetHeight > maxStack) maxStack = jsrTargetHeight
                subroutineRetTargets.push(j.getNext)
                enqInsn(j.label, jsrTargetHeight)
              } else {
                enqInsn(j.label, heightAfter)
                val opc = j.getOpcode
                if (opc != GOTO) enqInsnIndex(insnIndex + 1, heightAfter) // jump is conditional, so the successor is also a possible control flow target
              }

            case l: LookupSwitchInsnNode =>
              var j = 0
              while (j < l.labels.size) {
                enqInsn(l.labels.get(j), heightAfter); j += 1
              }
              enqInsn(l.dflt, heightAfter)

            case t: TableSwitchInsnNode =>
              var j = 0
              while (j < t.labels.size) {
                enqInsn(t.labels.get(j), heightAfter); j += 1
              }
              enqInsn(t.dflt, heightAfter)

            case r: VarInsnNode if r.getOpcode == RET =>
              enqInsn(subroutineRetTargets.pop(), heightAfter)

            case _ =>
              val opc = insn.getOpcode
              if (opc != ATHROW && !isReturn(insn))
                enqInsnIndex(insnIndex + 1, heightAfter)
          }
        }
      }

      method.maxLocals = maxLocals
      method.maxStack = maxStack

      setMaxsComputed(method)
    }
  }

  abstract class NestedClassesCollector[T] extends GenericSignatureVisitor {
    val innerClasses = mutable.Set.empty[T]

    def declaredNestedClasses(internalName: InternalName): List[T]

    def getClassIfNested(internalName: InternalName): Option[T]

    def visit(classNode: ClassNode): Unit = {
      visitInternalName(classNode.name)
      innerClasses ++= declaredNestedClasses(classNode.name)

      visitInternalName(classNode.superName)
      classNode.interfaces.asScala foreach visitInternalName
      visitInternalName(classNode.outerClass)

      visitAnnotations(classNode.visibleAnnotations)
      visitAnnotations(classNode.visibleTypeAnnotations)
      visitAnnotations(classNode.invisibleAnnotations)
      visitAnnotations(classNode.invisibleTypeAnnotations)

      visitClassSignature(classNode.signature)

      for (f <- classNode.fields.asScala) {
        visitDescriptor(f.desc)
        visitAnnotations(f.visibleAnnotations)
        visitAnnotations(f.visibleTypeAnnotations)
        visitAnnotations(f.invisibleAnnotations)
        visitAnnotations(f.invisibleTypeAnnotations)
        visitFieldSignature(f.signature)
      }

      for (m <- classNode.methods.asScala) {
        visitDescriptor(m.desc)

        visitAnnotations(m.visibleAnnotations)
        visitAnnotations(m.visibleTypeAnnotations)
        visitAnnotations(m.invisibleAnnotations)
        visitAnnotations(m.invisibleTypeAnnotations)
        visitAnnotationss(m.visibleParameterAnnotations)
        visitAnnotationss(m.invisibleParameterAnnotations)
        visitAnnotations(m.visibleLocalVariableAnnotations)
        visitAnnotations(m.invisibleLocalVariableAnnotations)

        m.exceptions.asScala foreach visitInternalName
        for (tcb <- m.tryCatchBlocks.asScala) visitInternalName(tcb.`type`)

        val iter = m.instructions.iterator
        while (iter.hasNext) iter.next() match {
          case ti: TypeInsnNode           => visitInternalNameOrArrayReference(ti.desc)
          case fi: FieldInsnNode          => visitInternalNameOrArrayReference(fi.owner); visitDescriptor(fi.desc)
          case mi: MethodInsnNode         => visitInternalNameOrArrayReference(mi.owner); visitDescriptor(mi.desc)
          case id: InvokeDynamicInsnNode  => visitDescriptor(id.desc); visitHandle(id.bsm); id.bsmArgs foreach visitConstant
          case ci: LdcInsnNode            => visitConstant(ci.cst)
          case ma: MultiANewArrayInsnNode => visitDescriptor(ma.desc)
          case _ =>
        }

        visitMethodSignature(m.signature)
      }
    }

    private def containsChar(s: String, offset: Int, length: Int, char: Char): Boolean = {
      val ix = s.indexOf(char, offset)
      !(ix == -1 || ix >= offset + length)
    }

    def visitInternalName(internalName: String, offset: Int, length: Int): Unit = if (internalName != null && containsChar(internalName, offset, length, '$')) {
      for (c <- getClassIfNested(internalName.substring(offset, length)))
        innerClasses += c
    }

    // either an internal/Name or [[Linternal/Name; -- there are certain references in classfiles
    // that are either an internal name (without the surrounding `L;`) or an array descriptor
    // `[Linternal/Name;`.
    def visitInternalNameOrArrayReference(ref: String): Unit = if (ref != null) {
      val bracket = ref.lastIndexOf('[')
      if (bracket == -1) visitInternalName(ref)
      else if (ref.charAt(bracket + 1) == 'L') visitInternalName(ref, bracket + 2, ref.length - 1)
    }

    // we are only interested in the class references in the descriptor, so we can skip over
    // primitives and the brackets of array descriptors
    def visitDescriptor(desc: String): Unit = (desc.charAt(0): @switch) match {
      case '(' =>
        var i = 1
        while (i < desc.length) {
          if (desc.charAt(i) == 'L') {
            val start = i + 1 // skip the L
<<<<<<< HEAD
            while (desc.charAt(i) != ';') i += 1
            visitInternalName(desc, start, i)
=======
            var seenDollar = false
            while ({val ch = desc.charAt(i); seenDollar ||= (ch == '$'); ch != ';'}) i += 1
            if (seenDollar)
              visitInternalName(desc.substring(start, i))
>>>>>>> 3d9409dc
          }
          // skips over '[', ')', primitives
          i += 1
        }

      case 'L' =>
        visitInternalName(desc, 1, desc.length - 1)

      case '[' =>
        visitInternalNameOrArrayReference(desc)

      case _ => // skip over primitive types
    }

    def visitConstant(const: AnyRef): Unit = const match {
      case t: Type => visitDescriptor(t.getDescriptor)
      case _ =>
    }

    // in principle we could references to annotation types, as they only end up as strings in the
    // constant pool, not as class references. however, the java compiler still includes nested
    // annotation classes in the innerClass table, so we do the same. explained in detail in the
    // large comment in class BTypes.
    def visitAnnotation(annot: AnnotationNode): Unit = {
      visitDescriptor(annot.desc)
      if (annot.values != null) annot.values.asScala foreach visitConstant
    }

    def visitAnnotations(annots: java.util.List[_ <: AnnotationNode]) = if (annots != null) annots.asScala foreach visitAnnotation
    def visitAnnotationss(annotss: Array[java.util.List[AnnotationNode]]) = if (annotss != null) annotss foreach visitAnnotations

    def visitHandle(handle: Handle): Unit = {
      visitInternalNameOrArrayReference(handle.getOwner)
      visitDescriptor(handle.getDesc)
    }
  }

  abstract class GenericSignatureVisitor {
    final def visitInternalName(internalName: String): Unit = visitInternalName(internalName, 0, if (internalName eq null) 0 else internalName.length)
    def visitInternalName(internalName: String, offset: Int, length: Int): Unit

    def raiseError(msg: String, sig: String, e: Option[Throwable] = None): Unit

    def visitClassSignature(sig: String): Unit = if (sig != null) {
      val p = new Parser(sig)
      p.safely { p.classSignature() }
    }

    def visitMethodSignature(sig: String): Unit = if (sig != null) {
      val p = new Parser(sig)
      p.safely { p.methodSignature() }
    }

    def visitFieldSignature(sig: String): Unit = if (sig != null) {
      val p = new Parser(sig)
      p.safely { p.fieldSignature() }
    }

    private final class Parser(sig: String) {
      // For performance, `Char => Boolean` is not specialized
      private trait CharBooleanFunction { def apply(c: Char): Boolean }

      private var index = 0
      private val end = sig.length

      private val Aborted: Throwable = new NoStackTrace { }
      private def abort(): Nothing = throw Aborted

      @inline def safely(f: => Unit): Unit = try f catch {
        case Aborted =>
        case NonFatal(e) => raiseError(s"Exception thrown during signature parsing", sig, Some(e))
      }

      private def current = {
        if (index >= end) {
          raiseError(s"Out of bounds, $index >= $end", sig)
          abort() // Don't continue, even if `notifyInvalidSignature` returns
        }
        sig.charAt(index)
      }

      private def accept(c: Char): Unit = {
        if (current != c) {
          raiseError(s"Expected $c at $index, found $current", sig)
          abort()
        }
        index += 1
      }

      private def skip(): Unit = { index += 1 }
      private def getCurrentAndSkip(): Char = { val c = current; skip(); c }

      private def skipUntil(isDelimiter: CharBooleanFunction): Unit = {
        while (!isDelimiter(current)) { index += 1 }
      }
      private def skipUntilDelimiter(delimiter: Char): Unit = {
        sig.indexOf(delimiter, index) match {
          case -1 =>
            raiseError(s"Out of bounds", sig)
            abort() // Don't continue, even if `notifyInvalidSignature` returns
          case i =>
            index = i
        }
      }

      private def appendUntil(builder: java.lang.StringBuilder, isDelimiter: CharBooleanFunction): Unit = {
        val start = index
        skipUntil(isDelimiter)
        builder.append(sig, start, index)
      }

      def isBaseType(c: Char): Boolean = c match {
        case 'B' | 'C' | 'D' | 'F' | 'I' | 'J' | 'S' | 'Z' => true
        case _ => false
      }

      private val isClassNameEnd: CharBooleanFunction = (c: Char) => c == '<' || c == '.' || c == ';'

      private def typeArguments(): Unit = if (current == '<') {
        skip()
        while (current != '>') current match {
          case '*' | '+' | '-' =>
            skip()
          case _ =>
            referenceTypeSignature()
        }
        accept('>')
      }

      @tailrec private def referenceTypeSignature(): Unit = getCurrentAndSkip() match {
        case 'L' =>
          val names = new java.lang.StringBuilder(32)

          appendUntil(names, isClassNameEnd)
          visitInternalName(names.toString)
          typeArguments()

          while (current == '.') {
            skip()
            names.append('$')
            appendUntil(names, isClassNameEnd)
            visitInternalName(names.toString)
            typeArguments()
          }
          accept(';')

        case 'T' =>
          skipUntilDelimiter(';')
          skip()

        case '[' =>
          if (isBaseType(current)) skip()
          else referenceTypeSignature()
      }

      private def typeParameters(): Unit = if (current == '<') {
        skip()
        while (current != '>') {
          skipUntilDelimiter(':'); skip()
          val c = current
          // The ClassBound can be missing, but only if there's an InterfaceBound after.
          // This is an assumption that's not in the spec, see https://stackoverflow.com/q/44284928
          if (c != ':' && c != '>') { referenceTypeSignature() }
          while (current == ':') { skip(); referenceTypeSignature() }
        }
        accept('>')
      }

      def classSignature(): Unit = {
        typeParameters()
        while (index < end) referenceTypeSignature()
      }

      def methodSignature(): Unit = {
        typeParameters()

        accept('(')
        while (current != ')') {
          if (isBaseType(current)) skip()
          else referenceTypeSignature()
        }
        accept(')')

        if (current == 'V' || isBaseType(current)) skip()
        else referenceTypeSignature()

        while (index < end) {
          accept('^')
          referenceTypeSignature()
        }
      }

      def fieldSignature(): Unit = if (sig != null) safely {
        referenceTypeSignature()
      }
    }
  }

  object handleOrdering extends Ordering[Handle] {
    override def compare(x: Handle, y: Handle): Int = {
      if (x eq y) return 0

      val t = Ordering.Int.compare(x.getTag, y.getTag)
      if (t != 0) return t

      val i = Ordering.Boolean.compare(x.isInterface, y.isInterface)
      if (x.isInterface != y.isInterface) return i

      val o = x.getOwner compareTo y.getOwner
      if (o != 0) return o

      val n = x.getName compareTo y.getName
      if (n != 0) return n

      x.getDesc compareTo y.getDesc
    }
  }

  def isArrayGetLength(mi: MethodInsnNode): Boolean = mi.owner == "java/lang/reflect/Array" && mi.name == "getLength" && mi.desc == "(Ljava/lang/Object;)I"

  // If argument i of the method is null-checked, the bit `i+1` of the result is 1
  def argumentsNullCheckedByCallee(mi: MethodInsnNode): Long = {
    if (isArrayGetLength(mi)) 1
    else 0
  }

  def classTagNewArrayArg(mi: MethodInsnNode, prodCons: ProdConsAnalyzer): InternalName = {
    if (mi.name == "newArray" && mi.owner == "scala/reflect/ClassTag" && mi.desc == "(I)Ljava/lang/Object;") {
      val prods = prodCons.initialProducersForValueAt(mi, prodCons.frameAt(mi).stackTop - 1)
      if (prods.size == 1) prods.head match {
        case ctApply: MethodInsnNode =>
          if (ctApply.name == "apply" && ctApply.owner == "scala/reflect/ClassTag$" && ctApply.desc == "(Ljava/lang/Class;)Lscala/reflect/ClassTag;") {
            val clsProd = prodCons.initialProducersForValueAt(ctApply, prodCons.frameAt(ctApply).stackTop)
            if (clsProd.size == 1) clsProd.head match {
              case ldc: LdcInsnNode =>
                ldc.cst match {
                  case tp: Type if tp.getSort == Type.OBJECT || tp.getSort == Type.ARRAY =>
                    return tp.getInternalName
                  case _ =>
                }
              case _ =>
            }
          }
        case _ =>
      }
    }
    null
  }

  // Check for an Array.getLength(x) call where x is statically known to be of array type
  def isArrayGetLengthOnStaticallyKnownArray(mi: MethodInsnNode, typeAnalyzer: NonLubbingTypeFlowAnalyzer): Boolean = {
    isArrayGetLength(mi) && {
      val f = typeAnalyzer.frameAt(mi)
      f.getValue(f.stackTop).getType.getSort == Type.ARRAY
    }
  }

  def getClassOnStaticallyKnownPrimitiveArray(mi: MethodInsnNode, typeAnalyzer: NonLubbingTypeFlowAnalyzer): Type = {
    if (mi.name == "getClass" && mi.owner == "java/lang/Object" && mi.desc == "()Ljava/lang/Class;") {
      val f = typeAnalyzer.frameAt(mi)
      val tp = f.getValue(f.stackTop).getType
      if (tp.getSort == Type.ARRAY) {
        if (tp.getElementType.getSort != Type.OBJECT)
          return tp
      }
    }
    null
  }

  lazy val primitiveTypes: Map[String, Type] = Map(
    ("Unit", Type.VOID_TYPE),
    ("Boolean", Type.BOOLEAN_TYPE),
    ("Char", Type.CHAR_TYPE),
    ("Byte", Type.BYTE_TYPE),
    ("Short", Type.SHORT_TYPE),
    ("Int", Type.INT_TYPE),
    ("Float", Type.FLOAT_TYPE),
    ("Long", Type.LONG_TYPE),
    ("Double", Type.DOUBLE_TYPE))

  private val primitiveManifestApplies: Map[String, String] = primitiveTypes map {
    case (k, _) => (k, s"()Lscala/reflect/ManifestFactory$$${k}Manifest;")
  }

  def isClassTagApply(mi: MethodInsnNode): Boolean = {
    mi.owner == "scala/reflect/ClassTag$" && {
      mi.name == "apply" && mi.desc == "(Ljava/lang/Class;)Lscala/reflect/ClassTag;" ||
        primitiveManifestApplies.get(mi.name).contains(mi.desc)
    }
  }

  def isModuleLoad(insn: AbstractInsnNode, nameMatches: InternalName => Boolean): Boolean = insn match {
    case fi: FieldInsnNode =>
      fi.getOpcode == GETSTATIC &&
        nameMatches(fi.owner) &&
        fi.name == "MODULE$" &&
        fi.desc.length == fi.owner.length + 2 &&
        fi.desc.regionMatches(1, fi.owner, 0, fi.owner.length)
    case _ => false
  }

  def isRuntimeArrayLoadOrUpdate(insn: AbstractInsnNode): Boolean = insn.getOpcode == Opcodes.INVOKEVIRTUAL && {
    val mi = insn.asInstanceOf[MethodInsnNode]
    mi.owner == "scala/runtime/ScalaRunTime$" && {
      mi.name == "array_apply" && mi.desc == "(Ljava/lang/Object;I)Ljava/lang/Object;" ||
        mi.name == "array_update" && mi.desc == "(Ljava/lang/Object;ILjava/lang/Object;)V"
    }
  }
}<|MERGE_RESOLUTION|>--- conflicted
+++ resolved
@@ -846,15 +846,10 @@
         while (i < desc.length) {
           if (desc.charAt(i) == 'L') {
             val start = i + 1 // skip the L
-<<<<<<< HEAD
-            while (desc.charAt(i) != ';') i += 1
-            visitInternalName(desc, start, i)
-=======
             var seenDollar = false
             while ({val ch = desc.charAt(i); seenDollar ||= (ch == '$'); ch != ';'}) i += 1
             if (seenDollar)
-              visitInternalName(desc.substring(start, i))
->>>>>>> 3d9409dc
+              visitInternalName(desc, start, i)
           }
           // skips over '[', ')', primitives
           i += 1
