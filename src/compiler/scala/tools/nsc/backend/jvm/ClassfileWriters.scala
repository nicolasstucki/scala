/*
 * Scala (https://www.scala-lang.org)
 *
 * Copyright EPFL and Lightbend, Inc.
 *
 * Licensed under Apache License 2.0
 * (http://www.apache.org/licenses/LICENSE-2.0).
 *
 * See the NOTICE file distributed with this work for
 * additional information regarding copyright ownership.
 */

package scala.tools.nsc.backend.jvm

import java.io.{BufferedOutputStream, DataOutputStream, FileOutputStream, IOException}
import java.nio.ByteBuffer
import java.nio.channels.{ClosedByInterruptException, FileChannel}
import java.nio.charset.StandardCharsets
import java.nio.file._
import java.nio.file.attribute.FileAttribute
import java.util
import java.util.concurrent.ConcurrentHashMap
import java.util.zip.{CRC32, Deflater, ZipEntry, ZipOutputStream}

<<<<<<< HEAD
import scala.reflect.internal.util.NoPosition
=======
import scala.reflect.internal.util.{NoPosition, Statistics}
import scala.reflect.io.{PlainNioFile, VirtualFile}
>>>>>>> 1be284c4
import scala.tools.nsc.Global
import scala.tools.nsc.backend.jvm.BTypes.InternalName
import scala.tools.nsc.io.AbstractFile

abstract class ClassfileWriters {
  val postProcessor: PostProcessor
  import postProcessor.bTypes.frontendAccess

  /**
   * The interface to writing classfiles. GeneratedClassHandler calls these methods to generate the
   * directory and files that are created, and eventually calls `close` when the writing is complete.
   *
   * The companion object is responsible for constructing a appropriate and optimal implementation for
   * the supplied settings.
   *
   * Operations are threadsafe.
   */
  sealed trait ClassfileWriter {
    /**
     * Write a classfile
     */
<<<<<<< HEAD
    def write(name: InternalName, bytes: Array[Byte], paths: CompilationUnitPaths): Unit
=======
    def writeClass(name: InternalName, bytes: Array[Byte], sourceFile: AbstractFile)
>>>>>>> 1be284c4

    /**
     * Close the writer. Behavior is undefined after a call to `close`.
     */
    def close(): Unit

    protected def classRelativePath(className: InternalName, suffix: String = ".class"): Path =
      Paths.get(className.replace('.', '/') + suffix)
  }

  object ClassfileWriter {
    private def getDirectory(dir: String): Path = Paths.get(dir)

    def apply(global: Global): ClassfileWriter = {
      //Note dont import global._ - its too easy to leak non threadsafe structures
      import global.{cleanup, log, settings, statistics}
      def jarManifestMainClass: Option[String] = settings.mainClass.valueSetByUser.orElse {
        cleanup.getEntryPoints match {
          case List(name) => Some(name)
          case es =>
            if (es.isEmpty) log("No Main-Class designated or discovered.")
            else log(s"No Main-Class due to multiple entry points:\n  ${es.mkString("\n  ")}")
            None
        }
      }

      val basicClassWriter = settings.outputDirs.getSingleOutput match {
        case Some(dest) => new SingleClassWriter(FileWriter(global, dest, jarManifestMainClass))
        case None =>
<<<<<<< HEAD
          val distinctOutputs: Set[AbstractFile] = settings.outputDirs.outputs.iterator.map(_._2).toSet
          if (distinctOutputs.size == 1) singleWriter(distinctOutputs.head)
          else new MultiClassWriter(distinctOutputs.iterator.map { output: AbstractFile => output -> singleWriter(output) }.toMap)
=======
          val distinctOutputs: Set[AbstractFile] = settings.outputDirs.outputs.map(_._2)(scala.collection.breakOut)
          if (distinctOutputs.size == 1) new SingleClassWriter(FileWriter(global, distinctOutputs.head, jarManifestMainClass))
          else {
            val sourceToOutput: Map[AbstractFile, AbstractFile] = global.currentRun.units.map(unit => (unit.source.file, frontendAccess.compilerSettings.outputDirectory(unit.source.file))).toMap
            new MultiClassWriter(sourceToOutput, distinctOutputs.map { output: AbstractFile => output -> FileWriter(global, output, jarManifestMainClass) }(scala.collection.breakOut))
          }
>>>>>>> 1be284c4
      }

      val withAdditionalFormats = if (settings.Ygenasmp.valueSetByUser.isEmpty && settings.Ydumpclasses.valueSetByUser.isEmpty) basicClassWriter else {
        val asmp = settings.Ygenasmp.valueSetByUser map { dir: String => FileWriter(global, new PlainNioFile(getDirectory(dir)), None) }
        val dump = settings.Ydumpclasses.valueSetByUser map { dir: String => FileWriter(global, new PlainNioFile(getDirectory(dir)), None) }
        new DebugClassWriter(basicClassWriter, asmp, dump)
      }

      val enableStats = statistics.enabled && settings.YaddBackendThreads.value == 1
      if (enableStats) new WithStatsWriter(withAdditionalFormats) else withAdditionalFormats
    }

    /** Writes to the output directory corresponding to the source file, if multiple output directories are specified */
    private final class MultiClassWriter(sourceToOutput: Map[AbstractFile, AbstractFile], underlying: Map[AbstractFile, FileWriter]) extends ClassfileWriter {
      private def getUnderlying(sourceFile: AbstractFile, outputDir: AbstractFile) = underlying.getOrElse(outputDir, {
        throw new Exception(s"Cannot determine output directory for ${sourceFile} with output ${outputDir}. Configured outputs are ${underlying.keySet}")
      })

      override def writeClass(className: InternalName, bytes: Array[Byte], sourceFile: AbstractFile): Unit = {
        getUnderlying(sourceFile, sourceToOutput(sourceFile)).writeFile(classRelativePath(className), bytes)
      }
      override def close(): Unit = underlying.values.foreach(_.close())
    }
    private final class SingleClassWriter(underlying: FileWriter) extends ClassfileWriter {
      override def writeClass(className: InternalName, bytes: Array[Byte], sourceFile: AbstractFile): Unit = {
        underlying.writeFile(classRelativePath(className), bytes)
      }
      override def close(): Unit = underlying.close()
    }

    private final class DebugClassWriter(basic: ClassfileWriter, asmp: Option[FileWriter], dump: Option[FileWriter]) extends ClassfileWriter {
      override def writeClass(className: InternalName, bytes: Array[Byte], sourceFile: AbstractFile): Unit = {
        basic.writeClass(className, bytes, sourceFile)
        asmp.foreach { writer =>
          val asmBytes = AsmUtils.textify(AsmUtils.readClass(bytes)).getBytes(StandardCharsets.UTF_8)
          writer.writeFile(classRelativePath(className, ".asm"), asmBytes)
        }
        dump.foreach { writer =>
          writer.writeFile(classRelativePath(className), bytes)
        }
      }

      override def close(): Unit = {
        basic.close()
        asmp.foreach(_.close())
        dump.foreach(_.close())
      }
    }

    private final class WithStatsWriter(underlying: ClassfileWriter) extends ClassfileWriter {
      override def writeClass(className: InternalName, bytes: Array[Byte], sourceFile: AbstractFile): Unit = {
        val statistics = frontendAccess.unsafeStatistics
        val snap = statistics.startTimer(statistics.bcodeWriteTimer)
        try underlying.writeClass(className, bytes, sourceFile)
        finally statistics.stopTimer(statistics.bcodeWriteTimer, snap)
      }

      override def close(): Unit = underlying.close()
    }
  }

  sealed trait FileWriter {
    def writeFile(relativePath: Path, bytes: Array[Byte]): Unit
    def close(): Unit
  }

  object FileWriter {
    def apply(global: Global, file: AbstractFile, jarManifestMainClass: Option[String]): FileWriter = {
      if (file hasExtension "jar") {
        val jarCompressionLevel = global.settings.YjarCompressionLevel.value
        new JarEntryWriter(file, jarManifestMainClass, jarCompressionLevel)
      } else if (file.isVirtual) {
        new VirtualFileWriter(file)
      } else if (file.isDirectory) {
        new DirEntryWriter(file.file.toPath)
      } else {
        throw new IllegalStateException(s"don't know how to handle an output of $file [${file.getClass}]")
      }
    }
  }

  private final class JarEntryWriter(file: AbstractFile, mainClass: Option[String], compressionLevel: Int) extends FileWriter {
    //keep these imports local - avoid confusion with scala naming
    import java.util.jar.Attributes.Name
    import java.util.jar.{JarOutputStream, Manifest}

    val storeOnly = compressionLevel == Deflater.NO_COMPRESSION

    val jarWriter: JarOutputStream = {
      val manifest = new Manifest()
      mainClass foreach { c => manifest.getMainAttributes.put(Name.MAIN_CLASS, c) }
      val jar = new JarOutputStream(new BufferedOutputStream(new FileOutputStream(file.file), 64000), manifest)
      jar.setLevel(compressionLevel)
      if (storeOnly) jar.setMethod(ZipOutputStream.STORED)
      jar
    }

    lazy val crc = new CRC32

    override def writeFile(relativePath: Path, bytes: Array[Byte]): Unit = this.synchronized {
      val entry = new ZipEntry(relativePath.toString)
      if (storeOnly) {
        // When using compression method `STORED`, the ZIP spec requires the CRC and compressed/
        // uncompressed sizes to be written before the data. The JarOutputStream could compute the
        // values while writing the data, but not patch them into the stream after the fact. So we
        // need to pre-compute them here. The compressed size is taken from size.
        // https://stackoverflow.com/questions/1206970/how-to-create-uncompressed-zip-archive-in-java/5868403
        // With compression method `DEFLATED` JarOutputStream computes and sets the values.
        entry.setSize(bytes.length)
        crc.reset()
        crc.update(bytes)
        entry.setCrc(crc.getValue)
      }
      jarWriter.putNextEntry(entry)
      try jarWriter.write(bytes, 0, bytes.length)
      finally jarWriter.flush()
    }

    override def close(): Unit = this.synchronized(jarWriter.close())
  }

  private final class DirEntryWriter(base: Path) extends FileWriter {
    val builtPaths = new ConcurrentHashMap[Path, java.lang.Boolean]()
    val noAttributes = Array.empty[FileAttribute[_]]
    private val isWindows = scala.util.Properties.isWin

    def ensureDirForPath(baseDir: Path, filePath: Path): Unit = {
      import java.lang.Boolean.TRUE
      val parent = filePath.getParent
      if (!builtPaths.containsKey(parent)) {
        try Files.createDirectories(parent, noAttributes: _*)
        catch {
          case e: FileAlreadyExistsException =>
            // `createDirectories` reports this exception if `parent` is an existing symlink to a directory
            // but that's fine for us (and common enough, `scalac -d /tmp` on mac targets symlink).
            if (!Files.isDirectory(parent))
              throw new FileConflictException(s"Can't create directory $parent; there is an existing (non-directory) file in its path", e)
        }
        builtPaths.put(baseDir, TRUE)
        var current = parent
        while ((current ne null) && (null ne builtPaths.put(current, TRUE))) {
          current = current.getParent
        }
      }
    }

    // the common case is that we are are creating a new file, and on MS Windows the create and truncate is expensive
    // because there is not an options in the windows API that corresponds to this so the truncate is applied as a separate call
    // even if the file is new.
    // as this is rare, its best to always try to create a new file, and it that fails, then open with truncate if that fails

    private val fastOpenOptions = util.EnumSet.of(StandardOpenOption.CREATE_NEW, StandardOpenOption.WRITE)
    private val fallbackOpenOptions = util.EnumSet.of(StandardOpenOption.CREATE, StandardOpenOption.WRITE, StandardOpenOption.TRUNCATE_EXISTING)

    override def writeFile(relativePath: Path, bytes: Array[Byte]): Unit = {
      val path = base.resolve(relativePath)
      try {
        ensureDirForPath(base, path)
        val os = if (isWindows) {
          try FileChannel.open(path, fastOpenOptions)
          catch {
            case _: FileAlreadyExistsException => FileChannel.open(path, fallbackOpenOptions)
          }
        } else FileChannel.open(path, fallbackOpenOptions)

        try {
          os.write(ByteBuffer.wrap(bytes), 0L)
        } catch {
          case ex: ClosedByInterruptException =>
            try {
              Files.deleteIfExists(path) // don't leave a empty of half-written classfile around after an interrupt
            } catch {
              case _: Throwable =>
            }
            throw ex
        }
        os.close()
      } catch {
        case e: FileConflictException =>
          frontendAccess.backendReporting.error(NoPosition, s"error writing $path: ${e.getMessage}")
        case e: java.nio.file.FileSystemException =>
          if (frontendAccess.compilerSettings.debug)
            e.printStackTrace()
          frontendAccess.backendReporting.error(NoPosition, s"error writing $path: ${e.getClass.getName} ${e.getMessage}")
      }
    }

    override def close(): Unit = ()
  }

  private final class VirtualFileWriter(base: AbstractFile) extends FileWriter {
    private def getFile(base: AbstractFile, path: Path): AbstractFile = {
      def ensureDirectory(dir: AbstractFile): AbstractFile =
        if (dir.isDirectory) dir
        else throw new FileConflictException(s"${base.path}/${path}: ${dir.path} is not a directory")
      var dir = base
      for (i <- 0 until path.getNameCount - 1) dir = ensureDirectory(dir) subdirectoryNamed path.getName(i).toString
      ensureDirectory(dir) fileNamed path.getFileName.toString
    }

    private def writeBytes(outFile: AbstractFile, bytes: Array[Byte]): Unit = {
      val out = new DataOutputStream(outFile.bufferedOutput)
      try out.write(bytes, 0, bytes.length)
      finally out.close()
    }

    override def writeFile(relativePath: Path, bytes: Array[Byte]): Unit = {
      val outFile = getFile(base, relativePath)
      writeBytes(outFile, bytes)
    }
    override def close(): Unit = ()
  }

  /** Can't output a file due to the state of the file system. */
  class FileConflictException(msg: String, cause: Throwable = null) extends IOException(msg, cause)
}<|MERGE_RESOLUTION|>--- conflicted
+++ resolved
@@ -22,12 +22,8 @@
 import java.util.concurrent.ConcurrentHashMap
 import java.util.zip.{CRC32, Deflater, ZipEntry, ZipOutputStream}
 
-<<<<<<< HEAD
 import scala.reflect.internal.util.NoPosition
-=======
-import scala.reflect.internal.util.{NoPosition, Statistics}
-import scala.reflect.io.{PlainNioFile, VirtualFile}
->>>>>>> 1be284c4
+import scala.reflect.io.PlainNioFile
 import scala.tools.nsc.Global
 import scala.tools.nsc.backend.jvm.BTypes.InternalName
 import scala.tools.nsc.io.AbstractFile
@@ -49,11 +45,7 @@
     /**
      * Write a classfile
      */
-<<<<<<< HEAD
-    def write(name: InternalName, bytes: Array[Byte], paths: CompilationUnitPaths): Unit
-=======
-    def writeClass(name: InternalName, bytes: Array[Byte], sourceFile: AbstractFile)
->>>>>>> 1be284c4
+    def writeClass(name: InternalName, bytes: Array[Byte], sourceFile: AbstractFile): Unit
 
     /**
      * Close the writer. Behavior is undefined after a call to `close`.
@@ -83,18 +75,12 @@
       val basicClassWriter = settings.outputDirs.getSingleOutput match {
         case Some(dest) => new SingleClassWriter(FileWriter(global, dest, jarManifestMainClass))
         case None =>
-<<<<<<< HEAD
           val distinctOutputs: Set[AbstractFile] = settings.outputDirs.outputs.iterator.map(_._2).toSet
-          if (distinctOutputs.size == 1) singleWriter(distinctOutputs.head)
-          else new MultiClassWriter(distinctOutputs.iterator.map { output: AbstractFile => output -> singleWriter(output) }.toMap)
-=======
-          val distinctOutputs: Set[AbstractFile] = settings.outputDirs.outputs.map(_._2)(scala.collection.breakOut)
           if (distinctOutputs.size == 1) new SingleClassWriter(FileWriter(global, distinctOutputs.head, jarManifestMainClass))
           else {
             val sourceToOutput: Map[AbstractFile, AbstractFile] = global.currentRun.units.map(unit => (unit.source.file, frontendAccess.compilerSettings.outputDirectory(unit.source.file))).toMap
-            new MultiClassWriter(sourceToOutput, distinctOutputs.map { output: AbstractFile => output -> FileWriter(global, output, jarManifestMainClass) }(scala.collection.breakOut))
+            new MultiClassWriter(sourceToOutput, distinctOutputs.iterator.map { output: AbstractFile => output -> FileWriter(global, output, jarManifestMainClass) }.toMap)
           }
->>>>>>> 1be284c4
       }
 
       val withAdditionalFormats = if (settings.Ygenasmp.valueSetByUser.isEmpty && settings.Ydumpclasses.valueSetByUser.isEmpty) basicClassWriter else {
