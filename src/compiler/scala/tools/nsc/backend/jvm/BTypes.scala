--- conflicted
+++ resolved
@@ -14,12 +14,7 @@
 package backend.jvm
 
 import java.{util => ju}
-<<<<<<< HEAD
 import scala.annotation.tailrec
-=======
-
-import scala.collection.concurrent
->>>>>>> 87e4b390
 import scala.tools.asm
 import scala.tools.asm.Opcodes
 import scala.tools.nsc.backend.jvm.BTypes.{InlineInfo, InternalName}
@@ -58,17 +53,8 @@
   val classBTypeCache: ju.concurrent.ConcurrentHashMap[InternalName, ClassBType] =
     recordPerRunJavaMapCache(new ju.concurrent.ConcurrentHashMap[InternalName, ClassBType])
 
-<<<<<<< HEAD
-  /**
-   * A BType is either a primitive type, a ClassBType, an ArrayBType of one of these, or a MethodType
-   * referring to BTypes.
-   */
-  sealed abstract class BType {
-    final override def toString: String = {
-=======
   sealed abstract class BType {
     override def toString: String = {
->>>>>>> 87e4b390
       val builder = new java.lang.StringBuilder(64)
       buildString(builder)
       builder.toString
@@ -255,12 +241,8 @@
     def asPrimitiveBType : PrimitiveBType = this.asInstanceOf[PrimitiveBType]
   }
 
-<<<<<<< HEAD
-  sealed abstract class PrimitiveBType(val desc: Char) extends BType {
-=======
   sealed abstract class PrimitiveBType(val desc: Char, val asmType: asm.Type) extends BType {
     override val toString: String = desc.toString // OPT avoid StringBuilder
->>>>>>> 87e4b390
 
     /**
      * The upper bound of two primitive types. The `other` type has to be either a primitive
@@ -328,17 +310,6 @@
     }
   }
 
-<<<<<<< HEAD
-  case object UNIT   extends PrimitiveBType('V')
-  case object BOOL   extends PrimitiveBType('Z')
-  case object CHAR   extends PrimitiveBType('C')
-  case object BYTE   extends PrimitiveBType('B')
-  case object SHORT  extends PrimitiveBType('S')
-  case object INT    extends PrimitiveBType('I')
-  case object FLOAT  extends PrimitiveBType('F')
-  case object LONG   extends PrimitiveBType('J')
-  case object DOUBLE extends PrimitiveBType('D')
-=======
   case object UNIT   extends PrimitiveBType('V', asm.Type.VOID_TYPE)
   case object BOOL   extends PrimitiveBType('Z', asm.Type.BOOLEAN_TYPE)
   case object CHAR   extends PrimitiveBType('C', asm.Type.CHAR_TYPE)
@@ -348,7 +319,6 @@
   case object FLOAT  extends PrimitiveBType('F', asm.Type.FLOAT_TYPE)
   case object LONG   extends PrimitiveBType('J', asm.Type.LONG_TYPE)
   case object DOUBLE extends PrimitiveBType('D', asm.Type.DOUBLE_TYPE)
->>>>>>> 87e4b390
 
   sealed abstract class RefBType extends BType {
     /**
