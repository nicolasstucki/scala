--- conflicted
+++ resolved
@@ -705,20 +705,17 @@
         if (needsCycleCheck && !typer.checkNonCyclic(tree.pos, tp))
           sym setInfo ErrorType
       }
-<<<<<<< HEAD
-      tree match {
-        case ClassDef(_, _, _, impl) =>
-          val parentsOK = (
-               treeInfo.isInterface(sym, impl.body)
-            || (sym eq ArrayClass)
-            || (sym isSubClass AnyValClass)
-          )
-          if (!parentsOK)
-            ensureParent(sym, AnyRefClass)
-        case _ => ()
-      }
-=======
->>>>>>> 5376ded8
+      // tree match {
+      //   case ClassDef(_, _, _, impl) =>
+      //     val parentsOK = (
+      //          treeInfo.isInterface(sym, impl.body)
+      //       || (sym eq ArrayClass)
+      //       || (sym isSubClass AnyValClass)
+      //     )
+      //     if (!parentsOK)
+      //       ensureParent(sym, AnyRefClass)
+      //   case _ => ()
+      // }
     }
 
     def moduleClassTypeCompleter(tree: Tree) = {
