/*
 * Scala (https://www.scala-lang.org)
 *
 * Copyright EPFL and Lightbend, Inc.
 *
 * Licensed under Apache License 2.0
 * (http://www.apache.org/licenses/LICENSE-2.0).
 *
 * See the NOTICE file distributed with this work for
 * additional information regarding copyright ownership.
 */

package scala.tools.nsc
package typechecker

import scala.collection.{immutable, mutable}
import scala.annotation.tailrec
<<<<<<< HEAD
import scala.reflect.internal.util.{ shortClassOfInstance, SomeOfNil }
import scala.reflect.internal.Reporter
=======
import scala.reflect.internal.util.{ ReusableInstance, shortClassOfInstance, SomeOfNil }
import scala.tools.nsc.reporters.Reporter
>>>>>>> 3927b85e

/**
 *  @author  Martin Odersky
 *  @version 1.0
 */
trait Contexts { self: Analyzer =>
  import global._
  import definitions.{JavaLangPackage, ScalaPackage, PredefModule, ScalaXmlTopScope, ScalaXmlPackage}
  import ContextMode._
  import scala.reflect.internal.Flags._


  protected def onTreeCheckerError(pos: Position, msg: String): Unit = ()

  object NoContext
    extends Context(EmptyTree, NoSymbol, EmptyScope, NoCompilationUnit,
      // We can't pass the uninitialized `this`. Instead, we treat null specially in `Context#outer`
                    null) {
    enclClass  = this
    enclMethod = this

    override val depth = 0
    override def nextEnclosing(p: Context => Boolean): Context = this
    override def enclosingContextChain: List[Context] = Nil
    override def implicitss: List[List[ImplicitInfo]] = Nil
    override def imports: List[ImportInfo] = Nil
    override def firstImport: Option[ImportInfo] = None
    override def toString = "NoContext"
  }
  private object RootImports {
    // Possible lists of root imports
    val javaList         = JavaLangPackage :: Nil
    val javaAndScalaList = JavaLangPackage :: ScalaPackage :: Nil
    val completeList     = JavaLangPackage :: ScalaPackage :: PredefModule :: Nil
  }
  private lazy val NoJavaMemberFound = (NoType, NoSymbol)

  def ambiguousImports(imp1: ImportInfo, imp2: ImportInfo) =
    LookupAmbiguous(s"it is imported twice in the same scope by\n$imp1\nand $imp2")
  def ambiguousDefnAndImport(owner: Symbol, imp: ImportInfo) =
    LookupAmbiguous(s"it is both defined in $owner and imported subsequently by \n$imp")

  private lazy val startContext = NoContext.make(
    Template(List(), noSelfType, List()) setSymbol global.NoSymbol setType global.NoType,
    rootMirror.RootClass,
    rootMirror.RootClass.info.decls
  )

  private lazy val allUsedSelectors =
    mutable.Map[ImportInfo, Set[ImportSelector]]() withDefaultValue Set()
  private lazy val allImportInfos =
    mutable.Map[CompilationUnit, List[ImportInfo]]() withDefaultValue Nil

  def warnUnusedImports(unit: CompilationUnit) = if (!unit.isJava) {
    for (imps <- allImportInfos.remove(unit)) {
      for (imp <- imps.distinct.reverse) {
        val used = allUsedSelectors(imp)
        for (sel <- imp.tree.selectors if !sel.isMask && !used(sel))
          reporter.warning(imp.posOf(sel), "Unused import")
      }
      allUsedSelectors --= imps
    }
  }

  var lastAccessCheckDetails: String = ""

  val rootImportsCached = perRunCaches.newMap[CompilationUnit, List[Symbol]]

  val excludedRootImportsCached = perRunCaches.newMap[CompilationUnit, List[Symbol]]

  // register an import for the narrow purpose of excluding root imports of predef modules
  def registerImport(ctx: Context, imp: Import): Unit = {
    val sym = imp.expr.symbol
    if (!sym.isPackage && ctx.enclosingNonImportContext.owner.isPackage && rootImports(ctx.unit).contains(sym)) {
      var current = excludedRootImportsCached.get(ctx.unit).getOrElse(Nil)
      current = sym :: current
      excludedRootImportsCached += ctx.unit -> current
    }
  }

  /** List of symbols to import from in a root context.  By default, that
   *  is `java.lang`, `scala`, and [[scala.Predef]], in that order.
   *
   *  - if option `-Yimports` is supplied, then that specifies the preamble imports
   *  - if the unit body has an import of Predef
   *    among its leading imports, or if the tree is [[scala.Predef]], `Predef` is not imported.
   *    Similarly for any module among the preamble imports.
   *  - if the unit is java defined, only `java.lang` is imported
   *
   *  The root imports for a unit are cached.
   */
  protected def rootImports(unit: CompilationUnit): List[Symbol] = {
    assert(definitions.isDefinitionsInitialized, "definitions uninitialized")

    if (unit.isJava) RootImports.javaList
    else rootImportsCached.get(unit).getOrElse {
      val calculated = defaultRootImports
      rootImportsCached += unit -> calculated
      calculated
    }
  }

  private def defaultRootImports: List[Symbol] = {
    import rootMirror.{getModuleIfDefined, getPackageObjectIfDefined, getPackageIfDefined}

    if (settings.imports.isSetByUser)
      settings.imports.value.map {
        case "java.lang"    => JavaLangPackage
        case "scala"        => ScalaPackage
        case "scala.Predef" => PredefModule
        case s              =>
          getModuleIfDefined(s) orElse
          getPackageObjectIfDefined(s) orElse
          getPackageIfDefined(s) orElse {
            error(s"bad preamble import $s")
            NoSymbol
          }
      }
    else RootImports.completeList
  }

  def rootContext(unit: CompilationUnit, tree: Tree = EmptyTree, throwing: Boolean = false, checking: Boolean = false): Context = {
    val rootImportsContext = rootImports(unit).foldLeft(startContext)((c, sym) => c.make(gen.mkWildcardImport(sym), unit = unit))

    // there must be a scala.xml package when xml literals were parsed in this unit
    if (unit.hasXml && ScalaXmlPackage == NoSymbol)
      reporter.error(unit.firstXmlPos, "To compile XML syntax, the scala.xml package must be on the classpath.\nPlease see https://github.com/scala/scala-xml for details.")

    // scala-xml needs `scala.xml.TopScope` to be in scope globally as `$scope`
    // We detect `scala-xml` by looking for `scala.xml.TopScope` and
    // inject the equivalent of `import scala.xml.{TopScope => $scope}`
    val contextWithXML =
      if (!unit.hasXml || ScalaXmlTopScope == NoSymbol) rootImportsContext
      else rootImportsContext.make(gen.mkImport(ScalaXmlPackage, nme.TopScope, nme.dollarScope))

    val c = contextWithXML.make(tree, unit = unit)

    c.initRootContext(throwing, checking)
    c
  }

  def rootContextPostTyper(unit: CompilationUnit, tree: Tree = EmptyTree): Context =
    rootContext(unit, tree, throwing = true)

  def resetContexts(): Unit = {
    startContext.enclosingContextChain foreach { context =>
      context.tree match {
        case Import(qual, _) => qual setType singleType(qual.symbol.owner.thisType, qual.symbol)
        case _               =>
      }
      context.reporter.clearAll()
    }
  }

  /**
   * A motley collection of the state and loosely associated behaviour of the type checker.
   * Each `Typer` has an associated context, and as it descends into the tree new `(Typer, Context)`
   * pairs are spawned.
   *
   * Meet the crew; first the state:
   *
   *   - A tree, symbol, and scope representing the focus of the typechecker
   *   - An enclosing context, `outer`.
   *   - The current compilation unit.
   *   - A variety of bits that track the current error reporting policy (more on this later);
   *     whether or not implicits/macros are enabled, whether we are in a self or super call or
   *     in a constructor suffix. These are represented as bits in the mask `contextMode`.
   *   - Some odds and ends: undetermined type parameters of the current line of type inference;
   *     contextual augmentation for error messages, tracking of the nesting depth.
   *
   * And behaviour:
   *
   *   - The central point for issuing errors and warnings from the typechecker, with a means
   *     to buffer these for use in 'silent' type checking, when some recovery might be possible.
   *  -  `Context` is something of a Zipper for the tree were are typechecking: it `enclosingContextChain`
   *     is the path back to the root. This is exactly what we need to resolve names (`lookupSymbol`)
   *     and to collect in-scope implicit definitions (`implicitss`)
   *     Supporting these are `imports`, which represents all `Import` trees in in the enclosing context chain.
   *  -  In a similar vein, we can assess accessibility (`isAccessible`.)
   *
   * More on error buffering:
   *     When are type errors recoverable? In quite a few places, it turns out. Some examples:
   *     trying to type an application with/without the expected type, or with/without implicit views
   *     enabled. This is usually mediated by `Typer.silent`, `Inferencer#tryTwice`.
   *
   *     Initially, starting from the `typer` phase, the contexts either buffer or report errors;
   *     afterwards errors are thrown. This is configured in `rootContext`. Additionally, more
   *     fine grained control is needed based on the kind of error; ambiguity errors are often
   *     suppressed during exploratory typing, such as determining whether `a == b` in an argument
   *     position is an assignment or a named argument, when `Inferencer#isApplicableSafe` type checks
   *     applications with and without an expected type, or when `Typer#tryTypedApply` tries to fit arguments to
   *     a function type with/without implicit views.
   *
   *     When the error policies entail error/warning buffering, the mutable [[ReportBuffer]] records
   *     everything that is issued. It is important to note, that child Contexts created with `make`
   *     "inherit" the very same `ReportBuffer` instance, whereas children spawned through `makeSilent`
   *     receive a separate, fresh buffer.
   *
   * @param tree  Tree associated with this context
   * @param owner The current owner
   * @param scope The current scope
   * @param _outer The next outer context.
   */
  class Context private[typechecker](val tree: Tree, val owner: Symbol, val scope: Scope,
                                     val unit: CompilationUnit, _outer: Context,
                                     private[this] var _reporter: ContextReporter = new ThrowingReporter) {
    private def outerIsNoContext = _outer eq null
    final def outer: Context = if (outerIsNoContext) NoContext else _outer

    /** The next outer context whose tree is a template or package definition */
    var enclClass: Context = _

    @inline private def savingEnclClass[A](c: Context)(a: => A): A = {
      val saved = enclClass
      enclClass = c
      try a finally enclClass = saved
    }

    /** A bitmask containing all the boolean flags in a context, e.g. are implicit views enabled */
    var contextMode: ContextMode = ContextMode.DefaultMode

    /** Update all modes in `mask` to `value` */
    def update(mask: ContextMode, value: Boolean): Unit = {
      contextMode = contextMode.set(value, mask)
    }

    /** Set all modes in the mask `enable` to true, and all in `disable` to false. */
    def set(enable: ContextMode = NOmode, disable: ContextMode = NOmode): this.type = {
      contextMode = contextMode.set(true, enable).set(false, disable)
      this
    }

    /** Is this context in all modes in the given `mask`? */
    def apply(mask: ContextMode): Boolean = contextMode.inAll(mask)

    /** The next (logical) outer context whose tree is a method.
      *
      * NOTE: this is the "logical" enclosing method, which may not be the actual enclosing method when we
      * synthesize a nested method, such as for lazy val getters (scala/bug#8245) or the methods that
      * implement a PartialFunction literal (scala/bug#10291).
      */
    var enclMethod: Context = _

    private[this] var _undetparams: List[Symbol] = List()

    protected def outerDepth = if (outerIsNoContext) 0 else outer.depth

    val depth: Int = {
      val increasesDepth = isRootImport || outerIsNoContext || (outer.scope != scope)
      ( if (increasesDepth) 1 else 0 ) + outerDepth
    }

    /** The currently visible imports */
    def imports: List[ImportInfo] = outer.imports
    /** Equivalent to `imports.headOption`, but more efficient */
    def firstImport: Option[ImportInfo] = outer.firstImport
    protected[Contexts] def importOrNull: ImportInfo = null
    def isRootImport: Boolean = false

    /** Types for which implicit arguments are currently searched */
    var openImplicits: List[OpenImplicit] = List()
    final def isSearchingForImplicitParam: Boolean = {
      openImplicits.nonEmpty && openImplicits.exists(x => !x.isView)
    }

    private type ImplicitDict = List[(Type, (Symbol, Tree))]
    private var implicitDictionary: ImplicitDict = null

    @tailrec final def implicitRootContext: Context = {
      if(implicitDictionary != null) this
      else if(outerIsNoContext || outer.openImplicits.isEmpty) {
        implicitDictionary = Nil
        this
      } else outer.implicitRootContext
    }

    private def linkImpl(tpe: Type): Tree = {
      val sym =
        implicitDictionary.find(_._1 =:= tpe) match {
          case Some((_, (sym, _))) => sym
          case None =>
            val fresh = freshNameCreatorFor(this)
            val vname = newTermName(fresh.newName("rec$"))
            val vsym = owner.newValue(vname, newFlags = FINAL | SYNTHETIC) setInfo tpe
            implicitDictionary +:= (tpe, (vsym, EmptyTree))
            vsym
        }
      gen.mkAttributedRef(sym) setType tpe
    }

    final def linkByNameImplicit(tpe: Type): Tree = implicitRootContext.linkImpl(tpe)

    private def refImpl(tpe: Type): Tree =
      implicitDictionary.find(_._1 =:= tpe) match {
        case Some((_, (sym, _))) =>
          gen.mkAttributedRef(sym) setType tpe
        case None =>
          EmptyTree
      }

    final def refByNameImplicit(tpe: Type): Tree = implicitRootContext.refImpl(tpe)

    private def defineImpl(tpe: Type, result: SearchResult): SearchResult = {
      @tailrec
      def patch(d: ImplicitDict, acc: ImplicitDict): (ImplicitDict, SearchResult) = d match {
        case Nil => (implicitDictionary, result)
        case (tp, (sym, EmptyTree)) :: tl if tp =:= tpe =>
          val ref = gen.mkAttributedRef(sym) setType tpe
          val res = new SearchResult(ref, result.subst, result.undetparams)
          (acc reverse_::: ((tpe, (sym, result.tree)) :: tl), res)
        case hd :: tl =>
          patch(tl, hd :: acc)
      }

      val (d, res) = patch(implicitDictionary, Nil)
      implicitDictionary = d
      res
    }

    def defineByNameImplicit(tpe: Type, result: SearchResult): SearchResult = implicitRootContext.defineImpl(tpe, result)

    def emitImplicitDictionary(pos: Position, result: SearchResult): SearchResult =
      if(implicitDictionary == null || implicitDictionary.isEmpty || result.tree == EmptyTree) result
      else {
        val typer = newTyper(this)

        @tailrec
        def prune(trees: List[Tree], pending: List[(Symbol, Tree)], acc: List[(Symbol, Tree)]): List[(Symbol, Tree)] = pending match {
          case Nil => acc
          case ps =>
            val (in, out) = ps.partition { case (vsym, rhs) => trees.exists(_.exists(_.symbol == vsym)) }
            if(in.isEmpty) acc
            else prune(in.map(_._2) ++ trees, out, in ++ acc)
        }

        val pruned = prune(List(result.tree), implicitDictionary.map(_._2), Nil)
        if(pruned.isEmpty) result
        else {
          val pos = result.tree.pos
          val (dictClassSym, dictClass0) = {
            val cname = newTypeName(typer.fresh.newName("LazyDefns$"))
            val parents = addSerializable(definitions.AnyRefTpe)
            val csym = owner.newClass(cname, pos, FINAL | SYNTHETIC)
            csym.setInfo(ClassInfoType(parents, newScope, csym))

            val vdefs = pruned.map { case (vsym, rhs) =>
              changeNonLocalOwners(rhs, vsym)
              // We want the normal mechanism for generating accessors during
              // typechecking to be applied, so we don't create symbols for
              // these ValDefs ourselves.
              atPos(pos)(ValDef(Modifiers(FINAL | SYNTHETIC), vsym.name.toTermName, TypeTree(rhs.tpe), rhs))
            }

            val cdef = {
              val cdef0 = ClassDef(csym, NoMods, ListOfNil, vdefs, pos)
              typer.namer.enterSym(cdef0)
              typer.typed(cdef0)
            }

            (csym, cdef)
          }

          val dictTpe = dictClassSym.tpe_*

          val preSyms = pruned.map(_._1)
          val postSyms = preSyms.map(vsym => dictTpe.decl(vsym.name))

          val symMap = (preSyms zip postSyms).toMap

          val dictClass = {
            class DictionarySubstituter extends TreeSymSubstituter(preSyms, postSyms) {
              override def transform(tree: Tree): Tree = {
                if(tree.hasExistingSymbol) {
                  val sym = tree.symbol
                  symMap.get(sym.owner).map(sym.owner = _)
                }
                super.transform(tree)
              }
            }
            (new DictionarySubstituter)(dictClass0)
          }

          val dictSym = {
            val vname = newTermName(typer.fresh.newName("lazyDefns$"))
            owner.newValue(vname, pos, FINAL | SYNTHETIC).setInfo(dictTpe)
          }

          val dict = {
            val rhs = atPos(pos)(Apply(Select(New(Ident(dictClassSym)), nme.CONSTRUCTOR), List()))
            val vdef0 = ValDef(dictSym, rhs)
            typer.namer.enterSym(vdef0)
            typer.typed(vdef0)
          }

          val resultTree = {
            class ReferenceSubstituter extends TreeSymSubstituter(preSyms, postSyms) {
              override def transform(tree: Tree): Tree = tree match {
                case i: Ident if symMap.contains(i.symbol) =>
                  super.transform(atPos(i.pos)(treeCopy.Select(i, gen.mkAttributedRef(dictSym), i.name)))

                case _ =>
                  super.transform(tree)
              }
            }
            (new ReferenceSubstituter)(result.tree)
          }

          val resultBlock = atPos(pos.focus)(Block(dictClass, dict, resultTree).setType(resultTree.tpe))
          new SearchResult(resultBlock, result.subst, result.undetparams)
        }
      }

    var prefix: Type = NoPrefix

    def inSuperInit_=(value: Boolean)         = this(SuperInit) = value
    def inSuperInit                           = this(SuperInit)
    def inConstructorSuffix_=(value: Boolean) = this(ConstructorSuffix) = value
    def inConstructorSuffix                   = this(ConstructorSuffix)
    def inPatAlternative_=(value: Boolean)    = this(PatternAlternative) = value
    def inPatAlternative                      = this(PatternAlternative)
    def starPatterns_=(value: Boolean)        = this(StarPatterns) = value
    def starPatterns                          = this(StarPatterns)
    def returnsSeen_=(value: Boolean)         = this(ReturnsSeen) = value
    def returnsSeen                           = this(ReturnsSeen)
    def inSelfSuperCall_=(value: Boolean)     = this(SelfSuperCall) = value
    def inSelfSuperCall                       = this(SelfSuperCall)
    def implicitsEnabled_=(value: Boolean)    = this(ImplicitsEnabled) = value
    def implicitsEnabled                      = this(ImplicitsEnabled)
    def macrosEnabled_=(value: Boolean)       = this(MacrosEnabled) = value
    def macrosEnabled                         = this(MacrosEnabled)
    def enrichmentEnabled_=(value: Boolean)   = this(EnrichmentEnabled) = value
    def enrichmentEnabled                     = this(EnrichmentEnabled)
    def retyping_=(value: Boolean)            = this(ReTyping) = value
    def retyping                              = this(ReTyping)
    def inSecondTry                           = this(SecondTry)
    def inSecondTry_=(value: Boolean)         = this(SecondTry) = value
    def inReturnExpr                          = this(ReturnExpr)
    def inTypeConstructorAllowed              = this(TypeConstructorAllowed)
    def inAnnotation                          = this(TypingAnnotation)

    def defaultModeForTyped: Mode = if (inTypeConstructorAllowed) Mode.NOmode else Mode.EXPRmode

    /** Saved type bounds for type parameters which are narrowed in a GADT. */
    var savedTypeBounds: List[(Symbol, Type)] = List()

    /** The next enclosing context (potentially `this`) that is owned by a class or method */
    def enclClassOrMethod: Context =
      if (!owner.exists || owner.isClass || owner.isMethod) this
      else outer.enclClassOrMethod

    /** The next enclosing context (potentially `this`) that has a `CaseDef` as a tree */
    def enclosingCaseDef = nextEnclosing(_.tree.isInstanceOf[CaseDef])

    /** ...or an Apply. */
    def enclosingApply = nextEnclosing(_.tree.isInstanceOf[Apply])

    @tailrec
    final def enclosingImport: Context = this match {
      case _: ImportContext => this
      case NoContext => this
      case _ => outer.enclosingImport
    }

    def siteString = {
      def what_s  = if (owner.isConstructor) "" else owner.kindString
      def where_s = if (owner.isClass) "" else "in " + enclClass.owner.decodedName
      List(what_s, owner.decodedName, where_s) filterNot (_ == "") mkString " "
    }
    //
    // Tracking undetermined type parameters for type argument inference.
    //
    def undetparamsString =
      if (undetparams.isEmpty) ""
      else undetparams.mkString("undetparams=", ", ", "")
    /** Undetermined type parameters. See `Infer#{inferExprInstance, adjustTypeArgs}`. Not inherited to child contexts */
    def undetparams: List[Symbol] = _undetparams
    def undetparams_=(ps: List[Symbol]) = { _undetparams = ps }

    /** Return and clear the undetermined type parameters */
    def extractUndetparams(): List[Symbol] = {
      val tparams = undetparams
      undetparams = List()
      tparams
    }

    /** Run `body` with this context with no undetermined type parameters, restore the original
     *  the original list afterwards.
     *  @param reportAmbiguous Should ambiguous errors be reported during evaluation of `body`?
     */
    def savingUndeterminedTypeParams[A](reportAmbiguous: Boolean = ambiguousErrors)(body: => A): A = {
      withMode() {
        setAmbiguousErrors(reportAmbiguous)
        val saved = extractUndetparams()
        try body
        finally undetparams = saved
      }
    }

    //
    // Error reporting policies and buffer.
    //

    // the reporter for this context
    def reporter: ContextReporter = _reporter

    // if set, errors will not be reporter/thrown
    def bufferErrors = reporter.isBuffering
    def reportErrors = !(bufferErrors || reporter.isThrowing)

    // whether to *report* (which is separate from buffering/throwing) ambiguity errors
    def ambiguousErrors = this(AmbiguousErrors)

    private def setAmbiguousErrors(report: Boolean): Unit = this(AmbiguousErrors) = report

    /**
     * Try inference twice: once without views and once with views,
     *  unless views are already disabled.
     */
    abstract class TryTwice {
      def tryOnce(isLastTry: Boolean): Unit

      final def apply(): Unit = {
        val doLastTry =
          // do first try if implicits are enabled
          if (implicitsEnabled) {
            // We create a new BufferingReporter to
            // distinguish errors that occurred before entering tryTwice
            // and our first attempt in 'withImplicitsDisabled'. If the
            // first attempt fails, we try with implicits on
            // and the original reporter.
            // immediate reporting of ambiguous errors is suppressed, so that they are buffered
            inSilentMode {
              try {
                set(disable = ImplicitsEnabled | EnrichmentEnabled) // restored by inSilentMode
                tryOnce(false)
                reporter.hasErrors
              } catch {
                case ex: CyclicReference => throw ex
                case ex: TypeError => true // recoverable cyclic references?
              }
            }
          } else true

        // do last try if try with implicits enabled failed
        // (or if it was not attempted because they were disabled)
        if (doLastTry)
          tryOnce(true)
      }
    }

    //
    // Temporary mode adjustment
    //

    @inline final def withMode[T](enabled: ContextMode = NOmode, disabled: ContextMode = NOmode)(op: => T): T = {
      val saved = contextMode
      set(enabled, disabled)
      try op
      finally contextMode = saved
    }

    @inline final def withImplicitsEnabled[T](op: => T): T                 = withMode(enabled = ImplicitsEnabled)(op)
    @inline final def withImplicitsDisabled[T](op: => T): T                = withMode(disabled = ImplicitsEnabled | EnrichmentEnabled)(op)
    @inline final def withImplicitsDisabledAllowEnrichment[T](op: => T): T = withMode(enabled = EnrichmentEnabled, disabled = ImplicitsEnabled)(op)
    @inline final def withImplicits[T](enabled: Boolean)(op: => T): T      = if (enabled) withImplicitsEnabled(op) else withImplicitsDisabled(op)
    @inline final def withMacrosEnabled[T](op: => T): T                    = withMode(enabled = MacrosEnabled)(op)
    @inline final def withMacrosDisabled[T](op: => T): T                   = withMode(disabled = MacrosEnabled)(op)
    @inline final def withMacros[T](enabled: Boolean)(op: => T): T         = if (enabled) withMacrosEnabled(op) else withMacrosDisabled(op)
    @inline final def withinStarPatterns[T](op: => T): T                   = withMode(enabled = StarPatterns)(op)
    @inline final def withinSuperInit[T](op: => T): T                      = withMode(enabled = SuperInit)(op)
    @inline final def withinSecondTry[T](op: => T): T                      = withMode(enabled = SecondTry)(op)
    @inline final def withinPatAlternative[T](op: => T): T                 = withMode(enabled = PatternAlternative)(op)
    @inline final def withinAnnotation[T](op: => T): T                     = withMode(enabled = TypingAnnotation)(op)

    @inline final def withSuppressDeadArgWarning[T](suppress: Boolean)(op: => T): T =
      if (suppress) withMode(enabled = SuppressDeadArgWarning)(op) else withMode(disabled = SuppressDeadArgWarning)(op)

    /** TypeConstructorAllowed is enabled when we are typing a higher-kinded type.
     *  adapt should then check kind-arity based on the prototypical type's kind
     *  arity. Type arguments should not be inferred.
     */
    @inline final def withinTypeConstructorAllowed[T](op: => T): T = withMode(enabled = TypeConstructorAllowed)(op)

    /* TODO - consolidate returnsSeen (which seems only to be used by checkDead)
     * and ReturnExpr.
     */
    @inline final def withinReturnExpr[T](op: => T): T = {
      enclMethod.returnsSeen = true
      withMode(enabled = ReturnExpr)(op)
    }

    // See comment on FormerNonStickyModes.
    @inline final def withOnlyStickyModes[T](op: => T): T = withMode(disabled = FormerNonStickyModes)(op)

    // inliner note: this has to be a simple method for inlining to work -- moved the `&& !reporter.hasErrors` out
    @inline final def inSilentMode(expr: => Boolean): Boolean = {
      val savedContextMode = contextMode
      val savedReporter    = reporter

      setAmbiguousErrors(false)
      _reporter = new BufferingReporter

      try expr
      finally {
        contextMode = savedContextMode
        _reporter   = savedReporter
      }
    }

    //
    // Child Context Creation
    //

    /**
     * Construct a child context. The parent and child will share the report buffer.
     * Compare with `makeSilent`, in which the child has a fresh report buffer.
     *
     * If `tree` is an `Import`, that import will be available at the head of
     * `Context#imports`.
     */
    def make(tree: Tree = tree, owner: Symbol = owner,
             scope: Scope = scope, unit: CompilationUnit = unit,
             reporter: ContextReporter = this.reporter): Context = {
      val isTemplateOrPackage = tree match {
        case _: Template | _: PackageDef => true
        case _                           => false
      }
      val isDefDef = tree match {
        case _: DefDef => true
        case _         => false
      }
      val isImport = tree match {
        // The guard is for scala/bug#8403. It prevents adding imports again in the context created by
        // `Namer#createInnerNamer`
        case _: Import if tree != this.tree => true
        case _                              => false
      }
      val sameOwner = owner == this.owner
      val prefixInChild =
        if (isTemplateOrPackage) owner.thisType
        else if (!sameOwner && owner.isTerm) NoPrefix
        else prefix

      // The blank canvas
      val c = if (isImport)
        new Context(tree, owner, scope, unit, this, reporter) with ImportContext
      else
        new Context(tree, owner, scope, unit, this, reporter)

      // Fields that are directly propagated
      c.openImplicits      = openImplicits
      c.contextMode        = contextMode // note: ConstructorSuffix, a bit within `mode`, is conditionally overwritten below.

      // Fields that may take on a different value in the child
      c.prefix             = prefixInChild
      c.enclClass          = if (isTemplateOrPackage) c else enclClass
      c(ConstructorSuffix) = !isTemplateOrPackage && c(ConstructorSuffix)

      // scala/bug#8245 `isLazy` need to skip lazy getters to ensure `return` binds to the right place
      c.enclMethod         = if (isDefDef && !owner.isLazy) c else enclMethod

      if (tree != outer.tree)
        c(TypeConstructorAllowed) = false

      registerContext(c.asInstanceOf[analyzer.Context])
      debuglog("[context] ++ " + c.unit + " / " + tree.summaryString)
      c
    }

    /** Use reporter (possibly buffered) for errors/warnings and enable implicit conversion **/
    def initRootContext(throwing: Boolean = false, checking: Boolean = false): Unit = {
      _reporter =
        if (checking) new CheckingReporter
        else if (throwing) new ThrowingReporter
        else new ImmediateReporter

      setAmbiguousErrors(!throwing)
      this(EnrichmentEnabled | ImplicitsEnabled) = !throwing
    }

    def make(tree: Tree, owner: Symbol, scope: Scope): Context =
      // TODO scala/bug#7345 Moving this optimization into the main overload of `make` causes all tests to fail.
      //              even if it is extended to check that `unit == this.unit`. Why is this?
      if (tree == this.tree && owner == this.owner && scope == this.scope) this
      else make(tree, owner, scope, unit)

    /** Make a child context that represents a new nested scope */
    def makeNewScope(tree: Tree, owner: Symbol, reporter: ContextReporter = this.reporter): Context =
      make(tree, owner, newNestedScope(scope), reporter = reporter)

    /** Make a child context that buffers errors and warnings into a fresh report buffer. */
    def makeSilent(reportAmbiguousErrors: Boolean = ambiguousErrors, newtree: Tree = tree): Context = {
      // A fresh buffer so as not to leak errors/warnings into `this`.
      val c = make(newtree, reporter = new BufferingReporter)
      c.setAmbiguousErrors(reportAmbiguousErrors)
      c
    }

    def makeNonSilent(newtree: Tree): Context = {
      val c = make(newtree, reporter = reporter.makeImmediate)
      c.setAmbiguousErrors(true)
      c
    }

    /** Make a silent child context does not allow implicits. Used to prevent chaining of implicit views. */
    def makeImplicit(reportAmbiguousErrors: Boolean) = {
      val c = makeSilent(reportAmbiguousErrors)
      c(ImplicitsEnabled | EnrichmentEnabled) = false
      c
    }

    /**
     * A context for typing constructor parameter ValDefs, super or self invocation arguments and default getters
     * of constructors. These expressions need to be type checked in a scope outside the class, cf. spec 5.3.1.
     *
     * This method is called by namer / typer where `this` is the context for the constructor DefDef. The
     * owner of the resulting (new) context is the outer context for the Template, i.e. the context for the
     * ClassDef. This means that class type parameters will be in scope. The value parameters of the current
     * constructor are also entered into the new constructor scope. Members of the class however will not be
     * accessible.
     */
    def makeConstructorContext = {
      val baseContext = enclClass.outer.nextEnclosing(!_.tree.isInstanceOf[Template])
      // must propagate reporter!
      // (caught by neg/t3649 when refactoring reporting to be specified only by this.reporter and not also by this.contextMode)
      val argContext = baseContext.makeNewScope(tree, owner, reporter = this.reporter)
      argContext.contextMode = contextMode
      argContext.inSelfSuperCall = true
      def enterElems(c: Context): Unit = {
        def enterLocalElems(e: ScopeEntry): Unit = {
          if (e != null && e.owner == c.scope) {
            enterLocalElems(e.next)
            argContext.scope enter e.sym
          }
        }
        if (c.owner.isTerm && !c.owner.isLocalDummy) {
          enterElems(c.outer)
          enterLocalElems(c.scope.elems)
        }
      }
      // Enter the scope elements of this (the scope for the constructor DefDef) into the new constructor scope.
      // Concretely, this will enter the value parameters of constructor.
      enterElems(this)
      argContext
    }

    //
    // Error and warning issuance
    //

    /** Issue/buffer/throw the given type error according to the current mode for error reporting. */
    private[typechecker] def issue(err: AbsTypeError)                        = reporter.issue(err)(this)
    /** Issue/buffer/throw the given implicit ambiguity error according to the current mode for error reporting. */
    private[typechecker] def issueAmbiguousError(err: AbsAmbiguousTypeError) = reporter.issueAmbiguousError(err)(this)
    /** Issue/throw the given error message according to the current mode for error reporting. */
    def error(pos: Position, msg: String)                                    = reporter.error(fixPosition(pos), msg)
    /** Issue/throw the given error message according to the current mode for error reporting. */
    def warning(pos: Position, msg: String)                                  = reporter.warning(fixPosition(pos), msg)
    def echo(pos: Position, msg: String)                                     = reporter.echo(fixPosition(pos), msg)
    def fixPosition(pos: Position): Position = pos match {
      case NoPosition => nextEnclosing(_.tree.pos != NoPosition).tree.pos
      case _ => pos
    }


    def deprecationWarning(pos: Position, sym: Symbol, msg: String, since: String): Unit =
      currentRun.reporting.deprecationWarning(fixPosition(pos), sym, msg, since)
    def deprecationWarning(pos: Position, sym: Symbol): Unit =
      currentRun.reporting.deprecationWarning(fixPosition(pos), sym) // TODO: allow this to escalate to an error, and implicit search will ignore deprecated implicits

    def featureWarning(pos: Position, featureName: String, featureDesc: String, featureTrait: Symbol, construct: => String = "", required: Boolean): Unit =
      currentRun.reporting.featureWarning(fixPosition(pos), featureName, featureDesc, featureTrait, construct, required)


    // nextOuter determines which context is searched next for implicits
    // (after `this`, which contributes `newImplicits` below.) In
    // most cases, it is simply the outer context: if we're owned by
    // a constructor, the actual current context and the conceptual
    // context are different when it comes to scoping. The current
    // conceptual scope is the context enclosing the blocks which
    // represent the constructor body (TODO: why is there more than one
    // such block in the outer chain?)
    private def nextOuter = {
      // Drop the constructor body blocks, which come in varying numbers.
      // -- If the first statement is in the constructor, scopingCtx == (constructor definition)
      // -- Otherwise, scopingCtx == (the class which contains the constructor)
      val scopingCtx =
        if (owner.isConstructor) nextEnclosing(c => !c.tree.isInstanceOf[Block])
        else this

      scopingCtx.outer
    }

    def nextEnclosing(p: Context => Boolean): Context =
      if (p(this)) this else outer.nextEnclosing(p)

    final def outermostContextAtCurrentPos: Context = {
      var pos = tree.pos
      var encl = this
      while (pos == NoPosition && encl != NoContext) {
        encl = encl.outer
        pos = encl.tree.pos
      }
      while (encl.outer.tree.pos == pos && encl != NoContext)
        encl = encl.outer
      encl
    }

    def enclosingContextChain: List[Context] = this :: outer.enclosingContextChain

    private def treeTruncated       = tree.toString.replaceAll("\\s+", " ").linesIterator.mkString("\\n").take(70)
    private def treeIdString        = if (settings.uniqid.value) "#" + System.identityHashCode(tree).toString.takeRight(3) else ""
    private def treeString          = tree match {
      case x: Import => "" + x
      case Template(parents, `noSelfType`, body) =>
        val pstr = if ((parents eq null) || parents.isEmpty) "Nil" else parents mkString " "
        val bstr = if (body eq null) "" else body.length + " stats"
        s"""Template($pstr, _, $bstr)"""
      case x => s"${tree.shortClass}${treeIdString}:${treeTruncated}"
    }

    override def toString =
      sm"""|Context($unit) {
           |   owner       = $owner
           |   tree        = $treeString
           |   scope       = ${scope.size} decls
           |   contextMode = $contextMode
           |   outer.owner = ${outer.owner}
           |}"""

    //
    // Accessibility checking
    //

    /** True iff...
      * - `sub` is a subclass of `base`
      * - `sub` is the module class of a companion of a subclass of `base`
      * - `base` is a Java-defined module class (containing static members),
      *   and `sub` is a subclass of its companion class. (see scala/bug#6394)
      */
    private def isSubClassOrCompanion(sub: Symbol, base: Symbol) =
      sub.isNonBottomSubClass(base) ||
        (sub.isModuleClass && sub.linkedClassOfClass.isNonBottomSubClass(base)) ||
        (base.isJavaDefined && base.isModuleClass && sub.isNonBottomSubClass(base.linkedClassOfClass))

    /** Return the closest enclosing context that defines a subclass of `clazz`
     *  or a companion object thereof, or `NoContext` if no such context exists.
     */
    def enclosingSubClassContext(clazz: Symbol): Context = {
      var c = this.enclClass
      while (c != NoContext && !isSubClassOrCompanion(c.owner, clazz))
        c = c.outer.enclClass
      c
    }

    def enclosingNonImportContext: Context = {
      var c = this
      while (c != NoContext && c.tree.isInstanceOf[Import])
        c = c.outer
      c
    }

    /** Is `sym` accessible as a member of `pre` in current context? */
    def isAccessible(sym: Symbol, pre: Type, superAccess: Boolean = false): Boolean = {
      lastAccessCheckDetails = ""
      // Console.println("isAccessible(%s, %s, %s)".format(sym, pre, superAccess))

      // don't have access if there is no linked class (so exclude linkedClass=NoSymbol)
      def accessWithinLinked(ab: Symbol) = {
        val linked = linkedClassOfClassOf(ab, this)
        linked.fold(false)(accessWithin)
      }

      /* Are we inside definition of `ab`? */
      def accessWithin(ab: Symbol) = {
        // #3663: we must disregard package nesting if sym isJavaDefined
        if (sym.isJavaDefined) {
          // is `o` or one of its transitive owners equal to `ab`?
          // stops at first package, since further owners can only be surrounding packages
          @tailrec def abEnclosesStopAtPkg(o: Symbol): Boolean =
            (o eq ab) || (!o.isPackageClass && (o ne NoSymbol) && abEnclosesStopAtPkg(o.owner))
          abEnclosesStopAtPkg(owner)
        } else (owner hasTransOwner ab)
      }

      def isSubThisType(pre: Type, clazz: Symbol): Boolean = pre match {
        case ThisType(pclazz) => pclazz isNonBottomSubClass clazz
        case _ => false
      }

      /* Is protected access to target symbol permitted */
      def isProtectedAccessOK(target: Symbol) = {
        val c = enclosingSubClassContext(sym.owner)
        val preSym = pre.widen.typeSymbol
        if (c == NoContext)
          lastAccessCheckDetails =
            sm"""
                | Access to protected $target not permitted because
                | enclosing ${enclClass.owner.fullLocationString} is not a subclass of
                | ${sym.owner.fullLocationString} where target is defined"""
        c != NoContext &&
        {
          target.isType || { // allow accesses to types from arbitrary subclasses fixes scala/bug#4737
            val res =
              isSubClassOrCompanion(preSym, c.owner) ||
                (c.owner.isModuleClass
                  && isSubClassOrCompanion(preSym, c.owner.linkedClassOfClass)) ||
                (preSym.isJava
                  && preSym.isModuleClass) // java static members don't care about prefix for accessibility
            if (!res)
              lastAccessCheckDetails =
                sm"""
                    | Access to protected $target not permitted because
                    | prefix type ${pre.widen} does not conform to
                    | ${c.owner.fullLocationString} where the access takes place"""
              res
          }
        }
      }

      (pre == NoPrefix) || {
        val ab = sym.accessBoundary(sym.owner)

        (  (ab.isTerm || ab == rootMirror.RootClass)
        || (accessWithin(ab) || accessWithinLinked(ab)) &&
             (  !sym.isLocalToThis
             || sym.isProtected && isSubThisType(pre, sym.owner)
             || pre =:= sym.owner.thisType
             )
        || sym.isProtected &&
             (  superAccess
             || pre.isInstanceOf[ThisType]
             || phase.erasedTypes // (*)
             || (sym.overrideChain exists isProtectedAccessOK)
                // that last condition makes protected access via self types work.
             )
        )
        // (*) in t780.scala: class B extends A { protected val x }; trait A { self: B => x }
        // Before erasure, the `pre` is a `ThisType`, so the access is allowed. Erasure introduces
        // a cast to access `x` (this.$asInstanceOf[B].x), then `pre` is no longer a `ThisType`
        // but a `TypeRef` to `B`.
        // Note that `isProtectedAccessOK` is false, it checks if access is OK in the current
        // context's owner (trait `A`), not in the `pre` type.
        // This implementation makes `isAccessible` return false positives. Maybe the idea is to
        // represent VM-level information, as we don't emit protected? If so, it's wrong for
        // Java-defined symbols, which can be protected in bytecode. History:
        //   - Phase check added in 8243b2dd2d
        //   - Removed in 1536b1c67e, but moved to `accessBoundary`
        //   - Re-added in 42744ffda0 (and left in `accessBoundary`)
      }
    }

    //
    // Type bound management
    //

    def pushTypeBounds(sym: Symbol): Unit = {
      sym.info match {
        case tb: TypeBounds => if (!tb.isEmptyBounds) log(s"Saving $sym info=$tb")
        case info           => devWarning(s"Something other than a TypeBounds seen in pushTypeBounds: $info is a ${shortClassOfInstance(info)}")
      }
      savedTypeBounds ::= ((sym, sym.info))
    }

    def restoreTypeBounds(tp: Type): Type = {
      def restore(): Type = savedTypeBounds.foldLeft(tp) { case (current, (sym, savedInfo)) =>
        def bounds_s(tb: TypeBounds) = if (tb.isEmptyBounds) "<empty bounds>" else s"TypeBounds(lo=${tb.lo}, hi=${tb.hi})"
        //@M TODO: when higher-kinded types are inferred, probably need a case PolyType(_, TypeBounds(...)) if ... =>
        val TypeBounds(lo, hi) = sym.info.bounds
        val isUnique           = lo <:< hi && hi <:< lo
        val isPresent          = current contains sym
        def saved_s            = bounds_s(savedInfo.bounds)
        def current_s          = bounds_s(sym.info.bounds)

        if (isUnique && isPresent)
          devWarningResult(s"Preserving inference: ${sym.nameString}=$hi in $current (based on $current_s) before restoring $sym to saved $saved_s")(
            current.instantiateTypeParams(List(sym), List(hi))
          )
        else if (isPresent)
          devWarningResult(s"Discarding inferred $current_s because it does not uniquely determine $sym in")(current)
        else
          logResult(s"Discarding inferred $current_s because $sym does not appear in")(current)
      }
      try restore()
      finally {
        for ((sym, savedInfo) <- savedTypeBounds)
          sym setInfo debuglogResult(s"Discarding inferred $sym=${sym.info}, restoring saved info")(savedInfo)

        savedTypeBounds = Nil
      }
    }

    //
    // Implicit collection
    //

    private var implicitsCache: List[ImplicitInfo] = null
    private var implicitsRunId = NoRunId

    def resetCache(): Unit = {
      implicitsRunId = NoRunId
      implicitsCache = null
      if (outer != null && outer != this) outer.resetCache()
    }

    /** A symbol `sym` qualifies as an implicit if it has the IMPLICIT flag set,
     *  it is accessible, and if it is imported there is not already a local symbol
     *  with the same names. Local symbols override imported ones. This fixes #2866.
     */
    private def isQualifyingImplicit(name: Name, sym: Symbol, pre: Type, imported: Boolean) =
      sym.isImplicit &&
      isAccessible(sym, pre) &&
      !(
        // [eed3si9n] ideally I'd like to do this: val fd = currentRun.isScala214 && sym.isDeprecated
        // but implicit caching currently does not report sym.isDeprecated correctly.
        currentRun.isScala214 && (sym == currentRun.runDefinitions.Predef_any2stringaddMethod)
      ) &&
      !(imported && {
        val e = scope.lookupEntry(name)
        (e ne null) && (e.owner == scope) && (!currentRun.isScala212 || e.sym.exists)
      })

    /** Do something with the symbols with name `name` imported via the import in `imp`,
     *  if any such symbol is accessible from this context and is a qualifying implicit.
     */
    private def withQualifyingImplicitAlternatives(imp: ImportInfo, name: Name, pre: Type)(f: Symbol => Unit) = for {
      sym <- importedAccessibleSymbol(imp, name, requireExplicit = false, record = false).alternatives
      if isQualifyingImplicit(name, sym, pre, imported = true)
    } f(sym)

    private def collectImplicits(syms: Scope, pre: Type, imported: Boolean = false): List[ImplicitInfo] =
      for (sym <- syms.toList if isQualifyingImplicit(sym.name, sym, pre, imported)) yield
        new ImplicitInfo(sym.name, pre, sym)

    private def collectImplicitImports(imp: ImportInfo): List[ImplicitInfo] = if (isExcludedRootImport(imp)) List() else {
      val qual = imp.qual

      val pre = qual.tpe
      def collect(sels: List[ImportSelector]): List[ImplicitInfo] = sels match {
        case List() =>
          List()
        case sel :: Nil if sel.isWildcard =>
          // Using pre.implicitMembers seems to exposes a problem with out-dated symbols in the IDE,
          // see the example in https://www.assembla.com/spaces/scala-ide/tickets/1002552#/activity/ticket
          // I haven't been able to boil that down the an automated test yet.
          // Looking up implicit members in the package, rather than package object, here is at least
          // consistent with what is done just below for named imports.
          collectImplicits(qual.tpe.implicitMembers, pre, imported = true)
        case (sel @ ImportSelector(from, _, to, _)) :: sels1 =>
          var impls = collect(sels1).filter(info => info.name != from)
          if (!sel.isMask) {
            withQualifyingImplicitAlternatives(imp, to, pre) { sym =>
              impls = new ImplicitInfo(to, pre, sym) :: impls
            }
          }
          impls
      }
      //debuglog("collect implicit imports " + imp + "=" + collect(imp.tree.selectors))//DEBUG
      collect(imp.tree.selectors)
    }

    /* scala/bug#5892 / scala/bug#4270: `implicitss` can return results which are not accessible at the
     * point where implicit search is triggered. Example: implicits in (annotations of)
     * class type parameters (scala/bug#5892). The `context.owner` is the class symbol, therefore
     * `implicitss` will return implicit conversions defined inside the class. These are
     * filtered out later by `eligibleInfos` (scala/bug#4270 / 9129cfe9), as they don't type-check.
     */
    def implicitss: List[List[ImplicitInfo]] = {
      val nextOuter = this.nextOuter
      def withOuter(is: List[ImplicitInfo]): List[List[ImplicitInfo]] =
        is match {
          case Nil => nextOuter.implicitss
          case _   => is :: nextOuter.implicitss
        }

      val CycleMarker = NoRunId - 1
      if (implicitsRunId == CycleMarker) {
        debuglog(s"cycle while collecting implicits at owner ${owner}, probably due to an implicit without an explicit return type. Continuing with implicits from enclosing contexts.")
        withOuter(Nil)
      } else if (implicitsRunId != currentRunId) {
        implicitsRunId = CycleMarker
        implicits(nextOuter) match {
          case None =>
            implicitsRunId = NoRunId
            withOuter(Nil)
          case Some(is) =>
            implicitsRunId = currentRunId
            implicitsCache = is
            withOuter(is)
        }
      }
      else withOuter(implicitsCache)
    }

    /** @return None if a cycle is detected, or Some(infos) containing the in-scope implicits at this context */
    private def implicits(nextOuter: Context): Option[List[ImplicitInfo]] = {
      val firstImport = this.firstImport
      if (owner != nextOuter.owner && owner.isClass && !owner.isPackageClass && !inSelfSuperCall) {
        if (!owner.isInitialized) None
        else savingEnclClass(this) {
          // !!! In the body of `class C(implicit a: A) { }`, `implicitss` returns `List(List(a), List(a), List(<predef..)))`
          //     it handled correctly by implicit search, which considers the second `a` to be shadowed, but should be
          //     remedied nonetheless.
          Some(collectImplicits(owner.thisType.implicitMembers, owner.thisType))
        }
      } else if (scope != nextOuter.scope && !owner.isPackageClass) {
        debuglog("collect local implicits " + scope.toList)//DEBUG
        Some(collectImplicits(scope, NoPrefix))
      } else if (firstImport != nextOuter.firstImport) {
        if (isDeveloper)
          assert(imports.tail.headOption == nextOuter.firstImport, (imports, nextOuter.imports))
        Some(collectImplicitImports(firstImport.get))
      } else if (owner.isPackageClass) {
        // the corresponding package object may contain implicit members.
        val pre = owner.packageObject.typeOfThis
        Some(collectImplicits(pre.implicitMembers, pre))
      } else SomeOfNil
    }

    //
    // Imports and symbol lookup
    //

    /** It's possible that seemingly conflicting identifiers are
     *  identifiably the same after type normalization.  In such cases,
     *  allow compilation to proceed.  A typical example is:
     *    package object foo { type InputStream = java.io.InputStream }
     *    import foo._, java.io._
     */
    private[Contexts] def resolveAmbiguousImport(name: Name, imp1: ImportInfo, imp2: ImportInfo): Option[ImportInfo] = {
      val imp1Explicit = imp1 isExplicitImport name
      val imp2Explicit = imp2 isExplicitImport name
      val ambiguous    = if (imp1.depth == imp2.depth) imp1Explicit == imp2Explicit else !imp1Explicit && imp2Explicit
      val imp1Symbol   = (imp1 importedSymbol name).initialize filter (s => isAccessible(s, imp1.qual.tpe, superAccess = false))
      val imp2Symbol   = (imp2 importedSymbol name).initialize filter (s => isAccessible(s, imp2.qual.tpe, superAccess = false))

      // The types of the qualifiers from which the ambiguous imports come.
      // If the ambiguous name is a value, these must be the same.
      def t1 = imp1.qual.tpe
      def t2 = imp2.qual.tpe
      // The types of the ambiguous symbols, seen as members of their qualifiers.
      // If the ambiguous name is a monomorphic type, we can relax this far.
      def mt1 = t1 memberType imp1Symbol
      def mt2 = t2 memberType imp2Symbol

      if (!ambiguous || !imp2Symbol.exists) Some(imp1)
      else if (!imp1Symbol.exists) Some(imp2)
      else (
        // The symbol names are checked rather than the symbols themselves because
        // each time an overloaded member is looked up it receives a new symbol.
        // So foo.member("x") != foo.member("x") if x is overloaded.  This seems
        // likely to be the cause of other bugs too...
        if (t1 =:= t2 && imp1Symbol.name == imp2Symbol.name) {
          log(s"Suppressing ambiguous import: $t1 =:= $t2 && $imp1Symbol == $imp2Symbol")
          Some(imp1)
        }
        // Monomorphism restriction on types is in part because type aliases could have the
        // same target type but attach different variance to the parameters. Maybe it can be
        // relaxed, but doesn't seem worth it at present.
        else if (mt1 =:= mt2 && name.isTypeName && imp1Symbol.isMonomorphicType && imp2Symbol.isMonomorphicType) {
          log(s"Suppressing ambiguous import: $mt1 =:= $mt2 && $imp1Symbol and $imp2Symbol are equivalent")
          Some(imp1)
        }
        else {
          log(s"""Import is genuinely ambiguous:
                 |  types:  $t1 =:= $t2  ${t1 =:= t2}  members: ${mt1 =:= mt2}
                 |  member type 1: $mt1
                 |  member type 2: $mt2""".stripMargin)
          None
        }
      )
    }

    /** Does the import just import the defined symbol?
     *
     *  `import p._ ; package p { S }` where `p.S` is defined elsewhere.
     *  `S` is both made available in `p` and imported, an ambiguity.
     *  (The import is not used and is extraneous, but normally a definition
     *  in `p` would shadow and result in maybe a warning, not an error.)
     *
     *  Don't attempt to interfere with correctness everywhere.
     *  `object X { def f = ??? ; def g = { import X.f ; f } }`
     *
     *  This method doesn't use the ImportInfo, `imp1`.
     */
    private def reconcileAmbiguousImportAndDef(name: Name, impSym: Symbol, defSym: Symbol): Boolean = {
      val res = impSym == defSym
      if (res) log(s"Suppressing ambiguous import, taking $defSym for $name")
      res
    }

    /** The symbol with name `name` imported via the import in `imp`,
     *  if any such symbol is accessible from this context.
     */
<<<<<<< HEAD
    private def importedAccessibleSymbol(imp: ImportInfo, name: Name, requireExplicit: Boolean, record: Boolean): Symbol =
      if (isExcludedRootImport(imp)) NoSymbol
      else imp.importedSymbol(name, requireExplicit, record) filter (s => isAccessible(s, imp.qual.tpe, superAccess = false))

    private def isExcludedRootImport(imp: ImportInfo): Boolean =
      imp.isRootImport && excludedRootImportsCached.get(unit).exists(_.contains(imp.qual.symbol))

    private def requiresQualifier(s: Symbol): Boolean = (
          s.owner.isClass
=======
    private[Contexts] def importedAccessibleSymbol(imp: ImportInfo, name: Name, requireExplicit: Boolean, record: Boolean): Symbol =
      imp.importedSymbol(name, requireExplicit, record) filter (s => isAccessible(s, imp.qual.tpe, superAccess = false))

    private[Contexts] def requiresQualifier(s: Symbol): Boolean = (
         s.owner.isClass
>>>>>>> 3927b85e
      && !s.owner.isPackageClass
      && !s.isTypeParameterOrSkolem
      && !s.isExistentiallyBound
    )

    /** Must `sym` defined in package object of package `pkg`, if
     *  it selected from a prefix with `pkg` as its type symbol?
     */
    def isInPackageObject(sym: Symbol, pkg: Symbol): Boolean = {
      if (sym.isOverloaded) sym.alternatives.exists(alt => isInPackageObject(alt, pkg))
      else pkg.hasPackageFlag && sym.owner != pkg && requiresQualifier(sym)
    }

    def isNameInScope(name: Name) = lookupSymbol(name, _ => true).isSuccess

    def lookupSymbol(name: Name, qualifies: Symbol => Boolean): NameLookup =
      symbolLookupCache.using(_(this, name)(qualifies))

    final def lookupCompanionInIncompleteOwner(original: Symbol): Symbol = {
      // Must have both a class and module symbol, so that `{ class C; def C }` or `{ type T; object T }` are not companions.
      def isCompanion(sym: Symbol): Boolean =
        (original.isModule && sym.isClass || sym.isModule && original.isClass) && sym.isCoDefinedWith(original)
      lookupSibling(original, original.name.companionName).filter(isCompanion)
    }

    final def lookupSibling(original: Symbol, name: Name): Symbol = {
      /* Search scopes in current and enclosing contexts for the definition of `symbol` */
      def lookupScopeEntry(symbol: Symbol): ScopeEntry = {
        var res: ScopeEntry = null
        var ctx = this
        while (res == null && ctx.outer != ctx) {
          val s = ctx.scope lookupSymbolEntry symbol
          if (s != null)
            res = s
          else
            ctx = ctx.outer
        }
        res
      }

      // Must be owned by the same Scope, to ensure that in
      // `{ class C; { ...; object C } }`, the class is not seen as a companion of the object.
      lookupScopeEntry(original) match {
        case null => NoSymbol
        case entry =>
          entry.owner.lookupNameInSameScopeAs(original, name)
      }
    }

  } //class Context

  /** Find the symbol of a simple name starting from this context.
   *  All names are filtered through the "qualifies" predicate,
   *  the search continuing as long as no qualifying name is found.
   */
  // OPT: moved this into a (cached) object to avoid costly and non-eliminated {Object,Int}Ref allocations
  private[Contexts] final val symbolLookupCache = ReusableInstance[SymbolLookup](new SymbolLookup)
  private[Contexts] final class SymbolLookup {
    private[this] var lookupError: NameLookup  = _ // set to non-null if a definite error is encountered
    private[this] var inaccessible: NameLookup = _ // records inaccessible symbol for error reporting in case none is found
    private[this] var defSym: Symbol           = _ // the directly found symbol
    private[this] var pre: Type                = _ // the prefix type of defSym, if a class member
    private[this] var cx: Context              = _ // the context under consideration
    private[this] var symbolDepth: Int         = _ // the depth of the directly found symbol

    def apply(thisContext: Context, name: Name)(qualifies: Symbol => Boolean): NameLookup = {
      lookupError  = null
      inaccessible = null
      defSym       = NoSymbol
      pre          = NoPrefix
      cx           = thisContext
      symbolDepth  = -1

      def finish(qual: Tree, sym: Symbol): NameLookup = (
        if (lookupError ne null) lookupError
        else sym match {
          case NoSymbol if inaccessible ne null => inaccessible
          case NoSymbol                         => LookupNotFound
          case _                                => LookupSucceeded(qual, sym)
        }
      )
<<<<<<< HEAD
      def finishDefSym(sym: Symbol, pre0: Type): NameLookup = {
        val qual =
          if (!unit.isJava && requiresQualifier(sym)) gen.mkAttributedQualifier(pre0)
          else EmptyTree
        finish(qual, sym)
      }

      def lookupInPrefix(name: Name): Symbol = {
        if (unit.isJava) {
          javaFindMember(pre, name, qualifies) match {
            case (_, NoSymbol) =>
              NoSymbol
            case (pre1, sym) =>
              pre = pre1
              sym
          }
        } else {
          pre.member(name).filter(qualifies)
        }
=======
      def finishDefSym(sym: Symbol, pre0: Type): NameLookup =
        if (thisContext.requiresQualifier(sym))
          finish(gen.mkAttributedQualifier(pre0), sym)
        else
          finish(EmptyTree, sym)

      def isPackageOwnedInDifferentUnit(s: Symbol) = (
        s.isDefinedInPackage && (
             !currentRun.compiles(s)
          || thisContext.unit.exists && s.sourceFile != thisContext.unit.source.file
        )
      )
      def lookupInPrefix(name: Name) = {
        val sym = pre.member(name).filter(qualifies)
        def isNonPackageNoModuleClass(sym: Symbol) =
          sym.isClass && !sym.isModuleClass && !sym.isPackageClass
        if (!sym.exists && thisContext.unit.isJava && isNonPackageNoModuleClass(pre.typeSymbol)) {
          // TODO factor out duplication with Typer::inCompanionForJavaStatic
          val pre1 = companionSymbolOf(pre.typeSymbol, thisContext).typeOfThis
          pre1.member(name).filter(qualifies).andAlso(_ => pre = pre1)
        } else sym
>>>>>>> 3927b85e
      }
      def accessibleInPrefix(s: Symbol) =
        thisContext.isAccessible(s, pre, superAccess = false)

      def searchPrefix = {
        cx = cx.enclClass
        val found0 = lookupInPrefix(name)
        val found1 = found0 filter accessibleInPrefix
        if (found0.exists && !found1.exists && inaccessible == null)
          inaccessible = LookupInaccessible(found0, analyzer.lastAccessCheckDetails)

        found1
      }

      def lookupInScope(owner: Symbol, pre: Type, scope: Scope): Symbol = {
        var e = scope.lookupEntry(name)
        while (e != null && !qualifies(e.sym)) {
          e = scope.lookupNextEntry(e)
        }
        if (e == null) {
          NoSymbol
        } else {
          val e1 = e
          val e1Sym = e.sym
          var syms: mutable.ListBuffer[Symbol] = null
          e = scope.lookupNextEntry(e)
          while (e ne null) {
            if (e.depth == e1.depth && e.sym != e1Sym && qualifies(e.sym)) {
              if (syms eq null) {
                syms = new mutable.ListBuffer[Symbol]
                syms += e1Sym
              }
              syms += e.sym
            }
            e = scope.lookupNextEntry(e)
          }
          // we have a winner: record the symbol depth
          symbolDepth = (cx.depth - cx.scope.nestingLevel) + e1.depth

          if (syms eq null) e1Sym
          else owner.newOverloaded(pre, syms.toList)
        }
      }

      // Constructor lookup should only look in the decls of the enclosing class
      // not in the self-type, nor in the enclosing context, nor in imports (scala/bug#4460, scala/bug#6745)
      if (name == nme.CONSTRUCTOR) {
        val enclClassSym = cx.enclClass.owner
        val scope = cx.enclClass.prefix.baseType(enclClassSym).decls
        val constructorSym = lookupInScope(enclClassSym, cx.enclClass.prefix, scope)
        return finishDefSym(constructorSym, cx.enclClass.prefix)
      }

      // cx.scope eq null arises during FixInvalidSyms in Duplicators
      while (defSym == NoSymbol && (cx ne NoContext) && (cx.scope ne null)) {
        pre    = cx.enclClass.prefix
        defSym = lookupInScope(cx.owner, cx.enclClass.prefix, cx.scope) match {
          case NoSymbol                  => searchPrefix
          case found                     => found
        }
        if (!defSym.exists)
          cx = cx.outer // push further outward
      }
      if (symbolDepth < 0)
        symbolDepth = cx.depth

      var impSym: Symbol = NoSymbol
      val importCursor = new ImportCursor(thisContext, name)
      import importCursor.{imp1, imp2}

      def lookupImport(imp: ImportInfo, requireExplicit: Boolean) =
        thisContext.importedAccessibleSymbol(imp, name, requireExplicit, record = true) filter qualifies

<<<<<<< HEAD
      /* Java: A single-type-import declaration d in a compilation unit c of package p
       * that imports a type named n shadows, throughout c, the declarations of:
       *
       *  1) any top level type named n declared in another compilation unit of p
       *
       * A type-import-on-demand declaration never causes any other declaration to be shadowed.
       *
       * Scala: Bindings of different kinds have a defined precedence order:
       *
       *  1) Definitions and declarations that are local, inherited, or made available by
       *     a package clause and also defined in the same compilation unit as the reference, have highest precedence.
       *  2) Explicit imports have next highest precedence.
       *  3) Wildcard imports have next highest precedence.
       *  4) Definitions made available by a package clause, but not also defined in the same compilation unit
       *     as the reference, have lowest precedence. Also "root" imports added implicitly.
       */
      def foreignDefined = defSym.exists && isPackageOwnedInDifferentUnit(defSym)  // SI-2458
      // can an import at this depth possibly shadow the definition found in scope if any?
      def importCanShadowAtDepth(imp: ImportInfo) = imp.depth > symbolDepth || (
        if (unit.isJava) imp.depth == symbolDepth && imp.isExplicitImport(name)
        else foreignDefined
=======
      // Java: A single-type-import declaration d in a compilation unit c of package p
      // that imports a type named n shadows, throughout c, the declarations of:
      //
      //  1) any top level type named n declared in another compilation unit of p
      //
      // A type-import-on-demand declaration never causes any other declaration to be shadowed.
      //
      // Scala: Bindings of different kinds have a precedence defined on them:
      //
      //  1) Definitions and declarations that are local, inherited, or made available by a
      //     package clause in the same compilation unit where the definition occurs have
      //     highest precedence.
      //  2) Explicit imports have next highest precedence.
      def depthOk(imp: ImportInfo) = (
           imp.depth > symbolDepth
        || (thisContext.unit.isJava && imp.isExplicitImport(name) && imp.depth == symbolDepth)
>>>>>>> 3927b85e
      )

      while (!impSym.exists && importCursor.imp1Exists && importCanShadowAtDepth(importCursor.imp1)) {
        impSym = lookupImport(imp1, requireExplicit = false)
        if (!impSym.exists)
          importCursor.advanceImp1Imp2()
      }

      if (defSym.exists && impSym.exists) {
        // 4) root imported symbols have same (lowest) precedence as package-owned symbols in different compilation units.
        if (imp1.depth < symbolDepth && imp1.isRootImport && foreignDefined)
          impSym = NoSymbol
        // 4) imported symbols have higher precedence than package-owned symbols in different compilation units.
        else if (imp1.depth >= symbolDepth && foreignDefined)
          defSym = NoSymbol
        // Defined symbols take precedence over erroneous imports.
        else if (impSym.isError || impSym.name == nme.CONSTRUCTOR)
          impSym = NoSymbol
        // Try to reconcile them before giving up, at least if the def is not visible
        else if (foreignDefined && reconcileAmbiguousImportAndDef(name, impSym, defSym))
          impSym = NoSymbol
        // Otherwise they are irreconcilably ambiguous
        else
          return ambiguousDefnAndImport(defSym.alternatives.head.owner, imp1)
      }

      // At this point only one or the other of defSym and impSym might be set.
      if (defSym.exists) finishDefSym(defSym, pre)
      else if (impSym.exists) {
        // If we find a competitor imp2 which imports the same name, possible outcomes are:
        //
        //  - same depth, imp1 wild, imp2 explicit:        imp2 wins, drop imp1
        //  - same depth, imp1 wild, imp2 wild:            ambiguity check
        //  - same depth, imp1 explicit, imp2 explicit:    ambiguity check
        //  - differing depth, imp1 wild, imp2 explicit:   ambiguity check
        //  - all others:                                  imp1 wins, drop imp2
        //
        // The ambiguity check is: if we can verify that both imports refer to the same
        // symbol (e.g. import foo.X followed by import foo._) then we discard imp2
        // and proceed. If we cannot, issue an ambiguity error.
        while (lookupError == null && importCursor.keepLooking) {
          // If not at the same depth, limit the lookup to explicit imports.
          // This is desirable from a performance standpoint (compare to
          // filtering after the fact) but also necessary to keep the unused
          // import check from being misled by symbol lookups which are not
          // actually used.
          val other = lookupImport(imp2, requireExplicit = !importCursor.sameDepth)

<<<<<<< HEAD
          def imp1wins(): Unit = { importCursor.advanceImp2() }
          def imp2wins(): Unit = { impSym = other; importCursor.advanceImp1Imp2() }
=======
          @inline def imp1wins() { importCursor.advanceImp2() }
          @inline def imp2wins() { impSym = other; importCursor.advanceImp1Imp2() }
>>>>>>> 3927b85e
          if (!other.exists) // imp1 wins; drop imp2 and continue.
            imp1wins()
          else if (importCursor.imp2Wins) // imp2 wins; drop imp1 and continue.
            imp2wins()
          else thisContext.resolveAmbiguousImport(name, imp1, imp2) match {
            case Some(imp) => if (imp eq imp1) imp1wins() else imp2wins()
            case _         => lookupError = ambiguousImports(imp1, imp2)
          }
        }
        // optimization: don't write out package prefixes
        finish(resetPos(imp1.qual.duplicate), impSym)
      }
      else finish(EmptyTree, NoSymbol)
    }
<<<<<<< HEAD

    final def javaFindMember(pre: Type, name: Name, qualifies: Symbol => Boolean): (Type, Symbol) = {
      val sym = pre.member(name).filter(qualifies)
      val preSym = pre.typeSymbol
      if (sym.exists || preSym.isPackageClass || !preSym.isClass) (pre, sym)
      else {
        // In Java code, static innner classes, which we model as members of the companion object,
        // can be referenced from an ident in a subclass or by a selection prefixed by the subclass.
        val toSearch = if (preSym.isModuleClass) companionSymbolOf(pre.typeSymbol.sourceModule, this).baseClasses else preSym.baseClasses
        toSearch.iterator.map { bc =>
          val pre1 = bc.typeOfThis
          val found = pre1.decl(name)
          found.filter(qualifies) match {
            case NoSymbol =>
              val companionModule = companionSymbolOf(pre1.typeSymbol, this)
              val pre2 = companionModule.typeOfThis
              val found = pre2.decl(name).filter(qualifies)
              found match {
                case NoSymbol => NoJavaMemberFound
                case sym => (pre2, sym)
              }
            case sym => (pre1, sym)
          }
        }.find(_._2 ne NoSymbol).getOrElse(NoJavaMemberFound)
      }
    }

    final def lookupCompanionInIncompleteOwner(original: Symbol): Symbol = {
      // Must have both a class and module symbol, so that `{ class C; def C }` or `{ type T; object T }` are not companions.
      def isCompanion(sym: Symbol): Boolean =
        (original.isModule && sym.isClass || sym.isModule && original.isClass) && sym.isCoDefinedWith(original)
      lookupSibling(original, original.name.companionName).filter(isCompanion)
    }

    final def lookupSibling(original: Symbol, name: Name): Symbol = {
      /* Search scopes in current and enclosing contexts for the definition of `symbol` */
      def lookupScopeEntry(symbol: Symbol): ScopeEntry = {
        var res: ScopeEntry = null
        var ctx = this
        while (res == null && ctx.outer != ctx) {
          val s = ctx.scope lookupSymbolEntry symbol
          if (s != null)
            res = s
          else
            ctx = ctx.outer
        }
        res
      }

      // Must be owned by the same Scope, to ensure that in
      // `{ class C; { ...; object C } }`, the class is not seen as a companion of the object.
      lookupScopeEntry(original) match {
        case null => NoSymbol
        case entry =>
          entry.owner.lookupNameInSameScopeAs(original, name)
      }
    }

    def isPackageOwnedInDifferentUnit(s: Symbol): Boolean =
      if (s.isOverloaded) s.alternatives.exists(isPackageOwnedInDifferentUnit)
      else (s.isDefinedInPackage && (
           !currentRun.compiles(s)
        || unit.exists && s.sourceFile != unit.source.file)
      )
=======
>>>>>>> 3927b85e
  }

  /** A `Context` focussed on an `Import` tree */
  trait ImportContext extends Context {
    private val impInfo: ImportInfo = {
      val info = new ImportInfo(tree.asInstanceOf[Import], outerDepth, isRootImport)
      if (settings.warnUnusedImport && openMacros.isEmpty && !isRootImport) // excludes java.lang/scala/Predef imports
        allImportInfos(unit) ::= info
      info
    }
    override final def imports      = impInfo :: super.imports
    override final def firstImport  = Some(impInfo)
    override final def importOrNull = impInfo
    override final def isRootImport = !tree.pos.isDefined
    override final def toString     = s"${super.toString} with ImportContext { $impInfo; outer.owner = ${outer.owner} }"
  }

  /** A reporter for use during type checking. It has multiple modes for handling errors.
   *
   *  The default (immediate mode) is to send the error to the global reporter.
   *  When switched into buffering mode via makeBuffering, errors and warnings are buffered and not be reported
   *  (there's a special case for ambiguity errors for some reason: those are force to the reporter when context.ambiguousErrors,
   *   or else they are buffered -- TODO: can we simplify this?)
   *
   *  When using the type checker after typers, an error results in a TypeError being thrown. TODO: get rid of this mode.
   *
   *  To handle nested contexts, reporters share buffers. TODO: only buffer in BufferingReporter, emit immediately in ImmediateReporter
   */
  abstract class ContextReporter(private[this] var _errorBuffer: mutable.LinkedHashSet[AbsTypeError] = null, private[this] var _warningBuffer: mutable.LinkedHashSet[(Position, String)] = null) extends Reporter {
    type Error = AbsTypeError
    type Warning = (Position, String)

    def issue(err: AbsTypeError)(implicit context: Context): Unit = handleError(context.fixPosition(err.errPos), addDiagString(err.errMsg))

    protected def handleError(pos: Position, msg: String): Unit
    protected def handleSuppressedAmbiguous(err: AbsAmbiguousTypeError): Unit = ()
    protected def handleWarning(pos: Position, msg: String): Unit = reporter.warning(pos, msg)

    def makeImmediate: ContextReporter = this
    def makeBuffering: ContextReporter = this
    def isBuffering: Boolean           = false
    def isThrowing: Boolean            = false

    /** Emit an ambiguous error according to context.ambiguousErrors
     *
     *  - when true, use global.reporter regardless of whether we're buffering (TODO: can we change this?)
     *  - else, let this context reporter decide
     */
    final def issueAmbiguousError(err: AbsAmbiguousTypeError)(implicit context: Context): Unit =
      if (context.ambiguousErrors) reporter.error(context.fixPosition(err.errPos), addDiagString(err.errMsg)) // force reporting... see TODO above
      else handleSuppressedAmbiguous(err)

    @inline final def withFreshErrorBuffer[T](expr: => T): T = {
      val previousBuffer = _errorBuffer
      _errorBuffer = null
      val res = expr // expr will read _errorBuffer
      _errorBuffer = previousBuffer
      res
    }

    final def propagateErrorsTo[T](target: ContextReporter): Unit = {
      if (this ne target) {  // `this eq target` in e.g., test/files/neg/divergent-implicit.scala
        if (hasErrors) {
          // assert(target.errorBuffer ne _errorBuffer)
          if (target.isBuffering) {
            target ++= errors
          } else {
            errors.foreach(e => target.handleError(e.errPos, e.errMsg))
          }
          // TODO: is clearAllErrors necessary? (no tests failed when dropping it)
          // NOTE: even though `this ne target`, it may still be that `target.errorBuffer eq _errorBuffer`,
          // so don't clear the buffer, but null out the reference so that a new one will be created when necessary (should be never??)
          // (we should refactor error buffering to avoid mutation on shared buffers)
          clearAllErrors()
        }
        // TODO propagate warnings if no errors, like `silent` does?
      }
    }

    protected final def info0(pos: Position, msg: String, severity: Severity, force: Boolean): Unit =
      severity match {
        case ERROR   => handleError(pos, msg)
        case WARNING => handleWarning(pos, msg)
        case INFO    => reporter.echo(pos, msg)
      }

    final override def hasErrors = super.hasErrors || (_errorBuffer != null && errorBuffer.nonEmpty)

    // TODO: everything below should be pushed down to BufferingReporter (related to buffering)
    // Implicit relies on this most heavily, but there you know reporter.isInstanceOf[BufferingReporter]
    // can we encode this statically?

    // have to pass in context because multiple contexts may share the same ReportBuffer
    def reportFirstDivergentError(fun: Tree, param: Symbol, paramTp: Type)(implicit context: Context): Unit =
      errors.collectFirst {
        case dte: DivergentImplicitTypeError => dte
      } match {
        case Some(divergent) =>
          // DivergentImplicit error has higher priority than "no implicit found"
          // no need to issue the problem again if we are still in silent mode
          if (context.reportErrors) {
            context.issue(divergent.withPt(paramTp))
            errorBuffer.retain {
              case dte: DivergentImplicitTypeError => false
              case _ => true
            }
          }
        case _ =>
          NoImplicitFoundError(fun, param)(context)
      }

    def retainDivergentErrorsExcept(saved: DivergentImplicitTypeError) =
      errorBuffer.retain {
        case err: DivergentImplicitTypeError => err ne saved
        case _ => false
      }

    def propagateImplicitTypeErrorsTo(target: ContextReporter) = {
      errors foreach {
        case err@(_: DivergentImplicitTypeError | _: AmbiguousImplicitTypeError) =>
          target.errorBuffer += err
        case _ =>
      }
      // debuglog("propagateImplicitTypeErrorsTo: " + errors)
    }

    protected def addDiagString(msg: String)(implicit context: Context): String = {
      val diagUsedDefaultsMsg = "Error occurred in an application involving default arguments."
      if (context.contextMode.inAny(ContextMode.DiagUsedDefaults) && !(msg endsWith diagUsedDefaultsMsg)) msg + "\n" + diagUsedDefaultsMsg
      else msg
    }

    final def emitWarnings() = if (_warningBuffer != null) {
      _warningBuffer foreach {
        case (pos, msg) => reporter.warning(pos, msg)
      }
      _warningBuffer = null
    }

    // [JZ] Contexts, pre- the scala/bug#7345 refactor, avoided allocating the buffers until needed. This
    // is replicated here out of conservatism.
    private def newBuffer[A]    = mutable.LinkedHashSet.empty[A] // Important to use LinkedHS for stable results.
    final protected def errorBuffer   = { if (_errorBuffer == null) _errorBuffer = newBuffer; _errorBuffer }
    final protected def warningBuffer = { if (_warningBuffer == null) _warningBuffer = newBuffer; _warningBuffer }

    final def errors: immutable.Seq[Error]     = errorBuffer.toVector
    final def warnings: immutable.Seq[Warning] = warningBuffer.toVector
    final def firstError: Option[AbsTypeError] = errorBuffer.headOption

    // TODO: remove ++= and clearAll* entirely in favor of more high-level combinators like withFreshErrorBuffer
    final private[typechecker] def ++=(errors: Iterable[AbsTypeError]): Unit = errorBuffer ++= errors

    // null references to buffers instead of clearing them,
    // as the buffers may be shared between different reporters
    final def clearAll(): Unit       = { _errorBuffer = null; _warningBuffer = null }
    final def clearAllErrors(): Unit = { _errorBuffer = null }
  }

  private[typechecker] class ImmediateReporter(_errorBuffer: mutable.LinkedHashSet[AbsTypeError] = null, _warningBuffer: mutable.LinkedHashSet[(Position, String)] = null) extends ContextReporter(_errorBuffer, _warningBuffer) {
    override def makeBuffering: ContextReporter = new BufferingReporter(errorBuffer, warningBuffer)
    protected def handleError(pos: Position, msg: String): Unit = reporter.error(pos, msg)
 }


  private[typechecker] class BufferingReporter(_errorBuffer: mutable.LinkedHashSet[AbsTypeError] = null, _warningBuffer: mutable.LinkedHashSet[(Position, String)] = null) extends ContextReporter(_errorBuffer, _warningBuffer) {
    override def isBuffering = true

    override def issue(err: AbsTypeError)(implicit context: Context): Unit             = errorBuffer += err

    // this used to throw new TypeError(pos, msg) -- buffering lets us report more errors (test/files/neg/macro-basic-mamdmi)
    // the old throwing behavior was relied on by diagnostics in manifestOfType
    protected def handleError(pos: Position, msg: String): Unit                        = errorBuffer += TypeErrorWrapper(new TypeError(pos, msg))
    override protected def handleSuppressedAmbiguous(err: AbsAmbiguousTypeError): Unit = errorBuffer += err
    override protected def handleWarning(pos: Position, msg: String): Unit             = warningBuffer += ((pos, msg))

    // TODO: emit all buffered errors, warnings
    override def makeImmediate: ContextReporter = new ImmediateReporter(errorBuffer, warningBuffer)
  }

  /** Used after typer (specialization relies on TypeError being thrown, among other post-typer phases).
   *
   * TODO: get rid of it, use ImmediateReporter and a check for reporter.hasErrors where necessary
   */
  private[typechecker] class ThrowingReporter extends ContextReporter {
    override def isThrowing = true
    protected def handleError(pos: Position, msg: String): Unit = throw new TypeError(pos, msg)
  }

  /** Used during a run of [[scala.tools.nsc.typechecker.TreeCheckers]]? */
  private[typechecker] class CheckingReporter extends ContextReporter {
    protected def handleError(pos: Position, msg: String): Unit = onTreeCheckerError(pos, msg)
  }

  class ImportInfo(val tree: Import, val depth: Int, val isRootImport: Boolean) {
    def pos = tree.pos
    def posOf(sel: ImportSelector) =
      if (sel.namePos >= 0) tree.pos withPoint sel.namePos else tree.pos

    /** The prefix expression */
    def qual: Tree = tree.symbol.info match {
      case ImportType(expr) => expr
      case ErrorType        => tree setType NoType // fix for #2870
      case _                => throw new FatalError("symbol " + tree.symbol + " has bad type: " + tree.symbol.info) //debug
    }

    /** Is name imported explicitly, not via wildcard? */
    def isExplicitImport(name: Name): Boolean = tree.selectors.exists(_.introduces(name.toTermName))

    /** The symbol with name `name` imported from import clause `tree`. */
    def importedSymbol(name: Name): Symbol = importedSymbol(name, requireExplicit = false, record = true)

    private def recordUsage(sel: ImportSelector, result: Symbol): Unit = {
      debuglog(s"In $this at ${ pos.source.file.name }:${ posOf(sel).line }, selector '${ selectorString(sel)
        }' resolved to ${
          if (tree.symbol.hasCompleteInfo) s"(qual=$qual, $result)"
          else s"(expr=${tree.expr}, ${result.fullLocationString})"
        }")
      allUsedSelectors(this) += sel
    }

    /** If requireExplicit is true, wildcard imports are not considered. */
    def importedSymbol(name: Name, requireExplicit: Boolean, record: Boolean): Symbol = {
      var result: Symbol = NoSymbol
      var renamed = false
      var selectors = tree.selectors
      @inline def current = selectors.head
      while ((selectors ne Nil) && result == NoSymbol) {
        if (current.introduces(name.toTermName))
          result = qual.tpe.nonLocalMember( // #2733: consider only non-local members for imports
            if (name.isTypeName) current.name.toTypeName else current.name
          )
        else if (!current.isWildcard && current.name == name.toTermName)
          renamed = true
        else if (current.isWildcard && !renamed && !requireExplicit)
          result = qual.tpe.nonLocalMember(name)

        if (result == NoSymbol)
          selectors = selectors.tail
      }
      if (record && settings.warnUnusedImport && selectors.nonEmpty && result != NoSymbol && pos != NoPosition)
        recordUsage(current, result)

      // Harden against the fallout from bugs like scala/bug#6745
      //
      // [JZ] I considered issuing a devWarning and moving the
      //      check inside the above loop, as I believe that
      //      this always represents a mistake on the part of
      //      the caller.
      if (definitions isImportable result) result
      else NoSymbol
    }
    private def selectorString(s: ImportSelector): String = {
      if (s.isWildcard) "_"
      else if (s.isRename) s.name + " => " + s.rename
      else "" + s.name
    }

    def allImportedSymbols: Iterable[Symbol] =
      importableMembers(qual.tpe) flatMap (transformImport(tree.selectors, _))

    private def transformImport(selectors: List[ImportSelector], sym: Symbol): List[Symbol] = selectors match {
      case Nil => Nil
      case sel :: Nil if sel.isWildcard => List(sym)
      case (sel @ ImportSelector(from, _, to, _)) :: _ if from == sym.name =>
        if (sel.isMask) Nil
        else List(sym.cloneSymbol(sym.owner, sym.rawflags, to))
      case _ :: rest => transformImport(rest, sym)
    }

    override def hashCode = tree.##
    override def equals(other: Any) = other match {
      case that: ImportInfo => (tree == that.tree)
      case _                => false
    }
    override def toString = tree.toString
  }

  type ImportType = global.ImportType
  val ImportType = global.ImportType

  /** Walks a pair of references (`imp1` and `imp2`) up the context chain to ImportContexts */
  private final class ImportCursor(var ctx: Context, name: Name) {
    private var imp1Ctx = ctx.enclosingImport
    private var imp2Ctx = imp1Ctx.outer.enclosingImport

    def advanceImp1Imp2(): Unit = {
      imp1Ctx = imp2Ctx; imp2Ctx = imp1Ctx.outer.enclosingImport
    }
    def advanceImp2(): Unit = {
      imp2Ctx = imp2Ctx.outer.enclosingImport
    }
    def imp1Exists: Boolean = imp1Ctx.importOrNull != null
    def imp1: ImportInfo = imp1Ctx.importOrNull
    def imp2: ImportInfo = imp2Ctx.importOrNull

    // We continue walking down the imports as long as the tail is non-empty, which gives us:
    //   imports  ==  imp1 :: imp2 :: _
    // And at least one of the following is true:
    //   - imp1 and imp2 are at the same depth
    //   - imp1 is a wildcard import, so all explicit imports from outer scopes must be checked
    def keepLooking: Boolean = imp2Exists && (sameDepth || !imp1Explicit)
    def imp2Wins: Boolean = sameDepth && !imp1Explicit && imp2Explicit
    def sameDepth: Boolean = imp1.depth == imp2.depth

    private def imp2Exists = imp2Ctx.importOrNull != null
    private def imp1Explicit = imp1 isExplicitImport name
    private def imp2Explicit = imp2 isExplicitImport name
  }
}

object ContextMode {
  import scala.language.implicitConversions
  private implicit def liftIntBitsToContextState(bits: Int): ContextMode = apply(bits)
  def apply(bits: Int): ContextMode = new ContextMode(bits)
  final val NOmode: ContextMode                   = 0

  final val AmbiguousErrors: ContextMode          = 1 << 2

  /** Are we in a secondary constructor after the this constructor call? */
  final val ConstructorSuffix: ContextMode        = 1 << 3

  /** For method context: were returns encountered? */
  final val ReturnsSeen: ContextMode              = 1 << 4

  /** Is this context (enclosed in) a constructor call?
    * (the call to the super or self constructor in the first line of a constructor.)
    * In such a context, the object's fields should not be in scope
    */
  final val SelfSuperCall: ContextMode            = 1 << 5

  // TODO harvest documentation for this
  final val ImplicitsEnabled: ContextMode         = 1 << 6

  final val MacrosEnabled: ContextMode            = 1 << 7

  /** To selectively allow enrichment in patterns, where other kinds of implicit conversions are not allowed */
  final val EnrichmentEnabled: ContextMode        = 1 << 8


  /** Are we retypechecking arguments independently from the function applied to them? See `Typer.tryTypedApply`
   *  TODO - iron out distinction/overlap with SecondTry.
   */
  final val ReTyping: ContextMode                 = 1 << 10

  /** Are we typechecking pattern alternatives. Formerly ALTmode. */
  final val PatternAlternative: ContextMode       = 1 << 11

  /** Are star patterns allowed. Formerly STARmode. */
  final val StarPatterns: ContextMode             = 1 << 12

  /** Are we typing the "super" in a superclass constructor call super.<init>. Formerly SUPERCONSTRmode. */
  final val SuperInit: ContextMode                = 1 << 13

  /*  Is this the second attempt to type this tree? In that case functions
   *  may no longer be coerced with implicit views. Formerly SNDTRYmode.
   */
  final val SecondTry: ContextMode                = 1 << 14

  /** Are we in return position? Formerly RETmode. */
  final val ReturnExpr: ContextMode               = 1 << 15

  /** Are unapplied type constructors allowed here? Formerly HKmode. */
  final val TypeConstructorAllowed: ContextMode   = 1 << 16

  /** Should a dead code warning be issued for a Nothing-typed argument to the current application. */
  final val SuppressDeadArgWarning: ContextMode   = 1 << 17

  /** Were default arguments used? */
  final val DiagUsedDefaults: ContextMode         = 1 << 18

  /** Are we currently typing the core or args of an annotation?
    * When set, Java annotations may be instantiated directly.
    */
  final val TypingAnnotation: ContextMode         = 1 << 19

  /** TODO: The "sticky modes" are EXPRmode, PATTERNmode, TYPEmode.
   *  To mimic the sticky mode behavior, when captain stickyfingers
   *  comes around we need to propagate those modes but forget the other
   *  context modes which were once mode bits; those being so far the
   *  ones listed here.
   */
  final val FormerNonStickyModes: ContextMode = (
    PatternAlternative | StarPatterns | SuperInit | SecondTry | ReturnExpr | TypeConstructorAllowed
  )

  final val DefaultMode: ContextMode = MacrosEnabled

  private val contextModeNameMap = Map(
    AmbiguousErrors        -> "AmbiguousErrors",
    ConstructorSuffix      -> "ConstructorSuffix",
    SelfSuperCall          -> "SelfSuperCall",
    ImplicitsEnabled       -> "ImplicitsEnabled",
    MacrosEnabled          -> "MacrosEnabled",
    ReTyping               -> "ReTyping",
    PatternAlternative     -> "PatternAlternative",
    StarPatterns           -> "StarPatterns",
    SuperInit              -> "SuperInit",
    SecondTry              -> "SecondTry",
    TypeConstructorAllowed -> "TypeConstructorAllowed",
    DiagUsedDefaults       -> "DiagUsedDefaults",
    SuppressDeadArgWarning -> "SuppressDeadArgWarning",
    TypingAnnotation       -> "TypingAnnotation",
  )
}

/**
 * A value class to carry the boolean flags of a context, such as whether errors should
 * be buffered or reported.
 */
final class ContextMode private (val bits: Int) extends AnyVal {
  import ContextMode._

  def &(other: ContextMode): ContextMode  = new ContextMode(bits & other.bits)
  def |(other: ContextMode): ContextMode  = new ContextMode(bits | other.bits)
  def &~(other: ContextMode): ContextMode = new ContextMode(bits & ~(other.bits))
  def set(value: Boolean, mask: ContextMode) = if (value) |(mask) else &~(mask)

  def inAll(required: ContextMode)        = (this & required) == required
  def inAny(required: ContextMode)        = (this & required) != NOmode
  def inNone(prohibited: ContextMode)     = (this & prohibited) == NOmode

  override def toString =
    if (bits == 0) "NOmode"
    else contextModeNameMap.view.filterKeys(inAll).values.toList.sorted.mkString(" ")
}<|MERGE_RESOLUTION|>--- conflicted
+++ resolved
@@ -15,13 +15,8 @@
 
 import scala.collection.{immutable, mutable}
 import scala.annotation.tailrec
-<<<<<<< HEAD
-import scala.reflect.internal.util.{ shortClassOfInstance, SomeOfNil }
+import scala.reflect.internal.util.{ ReusableInstance, shortClassOfInstance, SomeOfNil }
 import scala.reflect.internal.Reporter
-=======
-import scala.reflect.internal.util.{ ReusableInstance, shortClassOfInstance, SomeOfNil }
-import scala.tools.nsc.reporters.Reporter
->>>>>>> 3927b85e
 
 /**
  *  @author  Martin Odersky
@@ -1216,23 +1211,15 @@
     /** The symbol with name `name` imported via the import in `imp`,
      *  if any such symbol is accessible from this context.
      */
-<<<<<<< HEAD
-    private def importedAccessibleSymbol(imp: ImportInfo, name: Name, requireExplicit: Boolean, record: Boolean): Symbol =
+    private[Contexts] def importedAccessibleSymbol(imp: ImportInfo, name: Name, requireExplicit: Boolean, record: Boolean): Symbol =
       if (isExcludedRootImport(imp)) NoSymbol
       else imp.importedSymbol(name, requireExplicit, record) filter (s => isAccessible(s, imp.qual.tpe, superAccess = false))
 
     private def isExcludedRootImport(imp: ImportInfo): Boolean =
       imp.isRootImport && excludedRootImportsCached.get(unit).exists(_.contains(imp.qual.symbol))
 
-    private def requiresQualifier(s: Symbol): Boolean = (
+    private[Contexts] def requiresQualifier(s: Symbol): Boolean = (
           s.owner.isClass
-=======
-    private[Contexts] def importedAccessibleSymbol(imp: ImportInfo, name: Name, requireExplicit: Boolean, record: Boolean): Symbol =
-      imp.importedSymbol(name, requireExplicit, record) filter (s => isAccessible(s, imp.qual.tpe, superAccess = false))
-
-    private[Contexts] def requiresQualifier(s: Symbol): Boolean = (
-         s.owner.isClass
->>>>>>> 3927b85e
       && !s.owner.isPackageClass
       && !s.isTypeParameterOrSkolem
       && !s.isExistentiallyBound
@@ -1314,17 +1301,16 @@
           case _                                => LookupSucceeded(qual, sym)
         }
       )
-<<<<<<< HEAD
       def finishDefSym(sym: Symbol, pre0: Type): NameLookup = {
         val qual =
-          if (!unit.isJava && requiresQualifier(sym)) gen.mkAttributedQualifier(pre0)
+          if (!thisContext.unit.isJava && thisContext.requiresQualifier(sym)) gen.mkAttributedQualifier(pre0)
           else EmptyTree
         finish(qual, sym)
       }
 
       def lookupInPrefix(name: Name): Symbol = {
-        if (unit.isJava) {
-          javaFindMember(pre, name, qualifies) match {
+        if (thisContext.unit.isJava) {
+          thisContext.javaFindMember(pre, name, qualifies) match {
             case (_, NoSymbol) =>
               NoSymbol
             case (pre1, sym) =>
@@ -1334,29 +1320,6 @@
         } else {
           pre.member(name).filter(qualifies)
         }
-=======
-      def finishDefSym(sym: Symbol, pre0: Type): NameLookup =
-        if (thisContext.requiresQualifier(sym))
-          finish(gen.mkAttributedQualifier(pre0), sym)
-        else
-          finish(EmptyTree, sym)
-
-      def isPackageOwnedInDifferentUnit(s: Symbol) = (
-        s.isDefinedInPackage && (
-             !currentRun.compiles(s)
-          || thisContext.unit.exists && s.sourceFile != thisContext.unit.source.file
-        )
-      )
-      def lookupInPrefix(name: Name) = {
-        val sym = pre.member(name).filter(qualifies)
-        def isNonPackageNoModuleClass(sym: Symbol) =
-          sym.isClass && !sym.isModuleClass && !sym.isPackageClass
-        if (!sym.exists && thisContext.unit.isJava && isNonPackageNoModuleClass(pre.typeSymbol)) {
-          // TODO factor out duplication with Typer::inCompanionForJavaStatic
-          val pre1 = companionSymbolOf(pre.typeSymbol, thisContext).typeOfThis
-          pre1.member(name).filter(qualifies).andAlso(_ => pre = pre1)
-        } else sym
->>>>>>> 3927b85e
       }
       def accessibleInPrefix(s: Symbol) =
         thisContext.isAccessible(s, pre, superAccess = false)
@@ -1430,7 +1393,6 @@
       def lookupImport(imp: ImportInfo, requireExplicit: Boolean) =
         thisContext.importedAccessibleSymbol(imp, name, requireExplicit, record = true) filter qualifies
 
-<<<<<<< HEAD
       /* Java: A single-type-import declaration d in a compilation unit c of package p
        * that imports a type named n shadows, throughout c, the declarations of:
        *
@@ -1450,26 +1412,8 @@
       def foreignDefined = defSym.exists && isPackageOwnedInDifferentUnit(defSym)  // SI-2458
       // can an import at this depth possibly shadow the definition found in scope if any?
       def importCanShadowAtDepth(imp: ImportInfo) = imp.depth > symbolDepth || (
-        if (unit.isJava) imp.depth == symbolDepth && imp.isExplicitImport(name)
+        if (thisContext.unit.isJava) imp.depth == symbolDepth && imp.isExplicitImport(name)
         else foreignDefined
-=======
-      // Java: A single-type-import declaration d in a compilation unit c of package p
-      // that imports a type named n shadows, throughout c, the declarations of:
-      //
-      //  1) any top level type named n declared in another compilation unit of p
-      //
-      // A type-import-on-demand declaration never causes any other declaration to be shadowed.
-      //
-      // Scala: Bindings of different kinds have a precedence defined on them:
-      //
-      //  1) Definitions and declarations that are local, inherited, or made available by a
-      //     package clause in the same compilation unit where the definition occurs have
-      //     highest precedence.
-      //  2) Explicit imports have next highest precedence.
-      def depthOk(imp: ImportInfo) = (
-           imp.depth > symbolDepth
-        || (thisContext.unit.isJava && imp.isExplicitImport(name) && imp.depth == symbolDepth)
->>>>>>> 3927b85e
       )
 
       while (!impSym.exists && importCursor.imp1Exists && importCanShadowAtDepth(importCursor.imp1)) {
@@ -1518,13 +1462,8 @@
           // actually used.
           val other = lookupImport(imp2, requireExplicit = !importCursor.sameDepth)
 
-<<<<<<< HEAD
-          def imp1wins(): Unit = { importCursor.advanceImp2() }
-          def imp2wins(): Unit = { impSym = other; importCursor.advanceImp1Imp2() }
-=======
-          @inline def imp1wins() { importCursor.advanceImp2() }
-          @inline def imp2wins() { impSym = other; importCursor.advanceImp1Imp2() }
->>>>>>> 3927b85e
+          @inline def imp1wins(): Unit = { importCursor.advanceImp2() }
+          @inline def imp2wins(): Unit = { impSym = other; importCursor.advanceImp1Imp2() }
           if (!other.exists) // imp1 wins; drop imp2 and continue.
             imp1wins()
           else if (importCursor.imp2Wins) // imp2 wins; drop imp1 and continue.
@@ -1539,7 +1478,6 @@
       }
       else finish(EmptyTree, NoSymbol)
     }
-<<<<<<< HEAD
 
     final def javaFindMember(pre: Type, name: Name, qualifies: Symbol => Boolean): (Type, Symbol) = {
       val sym = pre.member(name).filter(qualifies)
@@ -1566,46 +1504,6 @@
         }.find(_._2 ne NoSymbol).getOrElse(NoJavaMemberFound)
       }
     }
-
-    final def lookupCompanionInIncompleteOwner(original: Symbol): Symbol = {
-      // Must have both a class and module symbol, so that `{ class C; def C }` or `{ type T; object T }` are not companions.
-      def isCompanion(sym: Symbol): Boolean =
-        (original.isModule && sym.isClass || sym.isModule && original.isClass) && sym.isCoDefinedWith(original)
-      lookupSibling(original, original.name.companionName).filter(isCompanion)
-    }
-
-    final def lookupSibling(original: Symbol, name: Name): Symbol = {
-      /* Search scopes in current and enclosing contexts for the definition of `symbol` */
-      def lookupScopeEntry(symbol: Symbol): ScopeEntry = {
-        var res: ScopeEntry = null
-        var ctx = this
-        while (res == null && ctx.outer != ctx) {
-          val s = ctx.scope lookupSymbolEntry symbol
-          if (s != null)
-            res = s
-          else
-            ctx = ctx.outer
-        }
-        res
-      }
-
-      // Must be owned by the same Scope, to ensure that in
-      // `{ class C; { ...; object C } }`, the class is not seen as a companion of the object.
-      lookupScopeEntry(original) match {
-        case null => NoSymbol
-        case entry =>
-          entry.owner.lookupNameInSameScopeAs(original, name)
-      }
-    }
-
-    def isPackageOwnedInDifferentUnit(s: Symbol): Boolean =
-      if (s.isOverloaded) s.alternatives.exists(isPackageOwnedInDifferentUnit)
-      else (s.isDefinedInPackage && (
-           !currentRun.compiles(s)
-        || unit.exists && s.sourceFile != unit.source.file)
-      )
-=======
->>>>>>> 3927b85e
   }
 
   /** A `Context` focussed on an `Import` tree */
