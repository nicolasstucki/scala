--- conflicted
+++ resolved
@@ -2930,36 +2930,7 @@
             if (!sam.exists) NoType
             else if (fullyDefinedMeetsExpectedFunTp(pt)) pt
             else try {
-<<<<<<< HEAD
               val ptFullyDefined = instantiateSamFromFunction(fun.tpe, pt, sam)
-=======
-              val samClassSym = pt.typeSymbol
-
-              // we're trying to fully define the type arguments for this type constructor
-              val samTyCon = samClassSym.typeConstructor
-
-              // the unknowns
-              val tparams = samClassSym.typeParams
-              // ... as typevars
-              val tvars = tparams map freshVar
-
-              val ptVars = appliedType(samTyCon, tvars)
-
-              // carry over info from pt
-              ptVars <:< pt
-
-              val samInfoWithTVars = ptVars.memberInfo(sam)
-
-              // use function type subtyping, not method type subtyping (the latter is invariant in argument types)
-              fun.tpe <:< functionType(samInfoWithTVars.paramTypes, samInfoWithTVars.finalResultType)
-
-              // solve constraints tracked by tvars
-              val targs = solvedTypes(tvars, tparams, varianceInType(sam.info), upper = false, lubDepth(sam.info :: Nil))
-
-              debuglog(s"sam infer: $pt --> ${appliedType(samTyCon, targs)} by ${fun.tpe} <:< $samInfoWithTVars --> $targs for $tparams")
-
-              val ptFullyDefined = appliedType(samTyCon, targs)
->>>>>>> c2d25ac4
               if (ptFullyDefined <:< pt && fullyDefinedMeetsExpectedFunTp(ptFullyDefined)) {
                 debuglog(s"sam fully defined expected type: $ptFullyDefined from $pt for ${fun.tpe}")
                 ptFullyDefined
