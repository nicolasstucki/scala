/* NSC -- new Scala compiler
 * Copyright 2005-2013 LAMP/EPFL
 * @author  Martin Odersky
 */

package scala.tools.nsc
package typechecker

import scala.tools.nsc.symtab.Flags
import scala.collection.{ mutable, immutable }

/** Duplicate trees and re-type check them, taking care to replace
 *  and create fresh symbols for new local definitions.
 *
 *  @author  Iulian Dragos
 *  @version 1.0
 */
abstract class Duplicators extends Analyzer {
  import global._
  import definitions._

  /** Retype the given tree in the given context. Use this method when retyping
   *  a method in a different class. The typer will replace references to the this of
   *  the old class with the new class, and map symbols through the given 'env'. The
   *  environment is a map from type skolems to concrete types (see SpecializedTypes).
   */
  def retyped(context: Context, tree: Tree, oldThis: Symbol, newThis: Symbol, env: scala.collection.Map[Symbol, Type]): Tree = {
    if (oldThis ne newThis) {
      oldClassOwner = oldThis
      newClassOwner = newThis
    } else resetClassOwners()

    envSubstitution = new SubstSkolemsTypeMap(env.keysIterator.toList, env.valuesIterator.toList)
    debuglog("retyped with env: " + env)

    newBodyDuplicator(context).typed(tree)
  }

  protected def newBodyDuplicator(context: Context) = new BodyDuplicator(context)

  /** Return the special typer for duplicate method bodies. */
  override def newTyper(context: Context): Typer =
    newBodyDuplicator(context)

  private def resetClassOwners() {
    oldClassOwner = null
    newClassOwner = null
  }

  private var oldClassOwner: Symbol = _
  private var newClassOwner: Symbol = _
  private var envSubstitution: SubstTypeMap = _

  private class SubstSkolemsTypeMap(from: List[Symbol], to: List[Type]) extends SubstTypeMap(from, to) {
    protected override def matches(sym1: Symbol, sym2: Symbol) =
      if (sym2.isTypeSkolem) sym2.deSkolemize eq sym1
      else sym1 eq sym2
  }

  private val invalidSyms: mutable.Map[Symbol, Tree] = perRunCaches.newMap[Symbol, Tree]()

  /** A typer that creates new symbols for all definitions in the given tree
   *  and updates references to them while re-typechecking. All types in the
   *  tree, except for TypeTrees, are erased prior to type checking. TypeTrees
   *  are fixed by substituting invalid symbols for the new ones.
   */
  class BodyDuplicator(_context: Context) extends Typer(_context) {

    class FixInvalidSyms extends TypeMap {

      def apply(tpe: Type): Type = {
        mapOver(tpe)
      }

      override def mapOver(tpe: Type): Type = tpe match {
        case TypeRef(NoPrefix, sym, args) if sym.isTypeParameterOrSkolem =>
          var sym1 = context.scope.lookup(sym.name)
          if (sym1 eq NoSymbol) {
            // try harder (look in outer scopes)
            // with virtpatmat, this can happen when the sym is referenced in the scope of a LabelDef but is defined in the scope of an outer DefDef (e.g., in AbstractPartialFunction's andThen)
            BodyDuplicator.super.silent(_.typedType(Ident(sym.name))) match {
              case SilentResultValue(t) =>
                sym1 = t.symbol
                debuglog("fixed by trying harder: "+((sym, sym1, context)))
              case _ =>
            }
          }
//          assert(sym1 ne NoSymbol, tpe)
          if ((sym1 ne NoSymbol) && (sym1 ne sym)) {
            debuglog("fixing " + sym + " -> " + sym1)
            typeRef(NoPrefix, sym1, mapOverArgs(args, sym1.typeParams))
          } else super.mapOver(tpe)

        case TypeRef(pre, sym, args) =>
          val newsym = updateSym(sym)
          if (newsym ne sym) {
            debuglog("fixing " + sym + " -> " + newsym)
            typeRef(mapOver(pre), newsym, mapOverArgs(args, newsym.typeParams))
          } else
            super.mapOver(tpe)

        case SingleType(pre, sym) =>
          val sym1 = updateSym(sym)
          if (sym1 ne sym) {
            debuglog("fixing " + sym + " -> " + sym1)
            singleType(mapOver(pre), sym1)
          } else
            super.mapOver(tpe)

        case ThisType(sym) =>
          val sym1 = updateSym(sym)
          if (sym1 ne sym) {
            debuglog("fixing " + sym + " -> " + sym1)
            ThisType(sym1)
          } else
            super.mapOver(tpe)


        case _ =>
          super.mapOver(tpe)
      }
    }

    /** Fix the given type by replacing invalid symbols with the new ones. */
    def fixType(tpe: Type): Type = {
      val tpe1 = envSubstitution(tpe)
      val tpe2: Type = (new FixInvalidSyms)(tpe1)
      val tpe3 = if (newClassOwner ne null) {
        tpe2.asSeenFrom(newClassOwner.thisType, oldClassOwner)
      } else tpe2
      tpe3
    }

    /** Return the new symbol corresponding to `sym`. */
    private def updateSym(sym: Symbol): Symbol =
      if (invalidSyms.isDefinedAt(sym))
        invalidSyms(sym).symbol
      else
        sym

    private def invalidate(tree: Tree, owner: Symbol = NoSymbol) {
      debuglog("attempting to invalidate " + tree.symbol)
      if (tree.isDef && tree.symbol != NoSymbol) {
        debuglog("invalid " + tree.symbol)
        invalidSyms(tree.symbol) = tree

        tree match {
          case ldef @ LabelDef(name, params, rhs) =>
            debuglog("LabelDef " + name + " sym.info: " + ldef.symbol.info)
            invalidSyms(ldef.symbol) = ldef
          //          breakIf(true, this, ldef, context)
            val newsym = ldef.symbol.cloneSymbol(context.owner)
            newsym.setInfo(fixType(ldef.symbol.info))
            ldef.symbol = newsym
            debuglog("newsym: " + newsym + " info: " + newsym.info)

          case vdef @ ValDef(mods, name, _, rhs) if mods.hasFlag(Flags.LAZY) =>
            debuglog("ValDef " + name + " sym.info: " + vdef.symbol.info)
            invalidSyms(vdef.symbol) = vdef
            val newowner = if (owner != NoSymbol) owner else context.owner
            val newsym = vdef.symbol.cloneSymbol(newowner)
            newsym.setInfo(fixType(vdef.symbol.info))
            vdef.symbol = newsym
            debuglog("newsym: " + newsym + " info: " + newsym.info + ", owner: " + newsym.owner + ", " + newsym.owner.isClass)
            if (newsym.owner.isClass) newsym.owner.info.decls enter newsym

          case DefDef(_, name, tparams, vparamss, _, rhs) =>
            // invalidate parameters
            invalidateAll(tparams ::: vparamss.flatten)
            tree.symbol = NoSymbol

          case _ =>
            tree.symbol = NoSymbol
        }
      }
    }

    private def invalidateAll(stats: List[Tree], owner: Symbol = NoSymbol) {
      stats.foreach(invalidate(_, owner))
    }

<<<<<<< HEAD
=======
    private def inspectTpe(tpe: Type) = {
      tpe match {
        case MethodType(_, res) =>
          res + ", " + res.bounds.hi + ", " + (res.bounds.hi match {
            case TypeRef(_, _, args) if (args.length > 0) => args(0) + ", " + args(0).bounds.hi
            case _ => "non-tref: " + res.bounds.hi.getClass
          })
        case _ =>
      }
    }

>>>>>>> d22e8d28
    /** Optionally cast this tree into some other type, if required.
     *  Unless overridden, just returns the tree.
     */
    def castType(tree: Tree, pt: Type): Tree = tree

    /** Special typer method for re-type checking trees. It expects a typed tree.
     *  Returns a typed tree that has fresh symbols for all definitions in the original tree.
     *
     *  Each definition tree is visited and its symbol added to the invalidSyms map (except LabelDefs),
     *  then cleared (forcing the namer to create fresh symbols).
     *  All invalid symbols found in trees are cleared (except for LabelDefs), forcing the
     *  typechecker to look for fresh ones in the context.
     *
     *  Type trees are typed by substituting old symbols for new ones (@see fixType).
     *
     *  LabelDefs are not typable from trees alone, unless they have the type ()Unit. Therefore,
     *  their symbols are recreated ad-hoc and their types are fixed inline, instead of letting the
     *  namer/typer handle them, or Idents that refer to them.
     */
    override def typed(tree: Tree, mode: Mode, pt: Type): Tree = {
      debuglog("typing " + tree + ": " + tree.tpe + ", " + tree.getClass)
      val origtreesym = tree.symbol
      if (tree.hasSymbolField && tree.symbol != NoSymbol
          && !tree.symbol.isLabel  // labels cannot be retyped by the type checker as LabelDef has no ValDef/return type trees
          && invalidSyms.isDefinedAt(tree.symbol)) {
        debuglog("removed symbol " + tree.symbol)
        tree.symbol = NoSymbol
      }

      tree match {
        case ttree @ TypeTree() =>
          // log("fixing tpe: " + tree.tpe + " with sym: " + tree.tpe.typeSymbol)
          ttree modifyType fixType

        case Block(stats, res) =>
          debuglog("invalidating block")
          invalidateAll(stats)
          invalidate(res)
          super.typed(tree.clearType(), mode, pt)

        case ClassDef(_, _, _, tmpl @ Template(parents, _, stats)) =>
          // log("invalidating classdef " + tree)
          tmpl.symbol = tree.symbol.newLocalDummy(tree.pos)
          invalidateAll(stats, tree.symbol)
          super.typed(tree.clearType(), mode, pt)

        case ddef @ DefDef(_, _, _, _, tpt, rhs) =>
          ddef.tpt modifyType fixType
          super.typed(ddef.clearType(), mode, pt)

        case vdef @ ValDef(mods, name, tpt, rhs) =>
          // log("vdef fixing tpe: " + tree.tpe + " with sym: " + tree.tpe.typeSymbol + " and " + invalidSyms)
          //if (mods.hasFlag(Flags.LAZY)) vdef.symbol.resetFlag(Flags.MUTABLE) // Martin to Iulian: lazy vars can now appear because they are no longer boxed; Please check that deleting this statement is OK.
          vdef.tpt modifyType fixType
          super.typed(vdef.clearType(), mode, pt)

        case ldef @ LabelDef(name, params, rhs) =>
          // log("label def: " + ldef)
          // in case the rhs contains any definitions -- TODO: is this necessary?
          invalidate(rhs)
          ldef.clearType()

          // is this LabelDef generated by tailcalls?
          val isTailLabel = (ldef.params.length >= 1) && (ldef.params.head.name == nme.THIS)

          // the typer does not create the symbols for a LabelDef's params, so unless they were created before we need
          // to do it manually here -- but for the tailcalls-generated labels, ValDefs are created before the LabelDef,
          // so we just need to change the tree to point to the updated symbols
          def newParam(p: Tree): Ident =
            if (isTailLabel)
              Ident(updateSym(p.symbol))
            else {
              val newsym = p.symbol.cloneSymbol //(context.owner) // TODO owner?
              Ident(newsym.setInfo(fixType(p.symbol.info)))
            }

          val params1 = params map newParam
          val rhs1 = (new TreeSubstituter(params map (_.symbol), params1) transform rhs) // TODO: duplicate?

          super.typed(treeCopy.LabelDef(tree, name, params1, rhs1.clearType()), mode, pt)

        case Bind(name, _) =>
          // log("bind: " + tree)
          invalidate(tree)
          super.typed(tree.clearType(), mode, pt)

        case Ident(_) if tree.symbol.isLabel =>
          debuglog("Ident to labeldef " + tree + " switched to ")
          tree.symbol = updateSym(tree.symbol)
          super.typed(tree.clearType(), mode, pt)

        case Ident(_) if (origtreesym ne null) && origtreesym.isLazy =>
          debuglog("Ident to a lazy val " + tree + ", " + tree.symbol + " updated to " + origtreesym)
          tree.symbol = updateSym(origtreesym)
          super.typed(tree.clearType(), mode, pt)

        case Select(th @ This(_), sel) if (oldClassOwner ne null) && (th.symbol == oldClassOwner) =>
          // We use the symbol name instead of the tree name because the symbol
          // may have been name mangled, rendering the tree name obsolete.
          // ...but you can't just do a Select on a name because if the symbol is
          // overloaded, you will crash in the backend.
          val memberByName  = newClassOwner.thisType.member(tree.symbol.name)
          def nameSelection = Select(This(newClassOwner), tree.symbol.name)
          val newTree = (
            if (memberByName.isOverloaded) {
              // Find the types of the overload alternatives as seen in the new class,
              // and filter the list down to those which match the old type (after
              // fixing the old type so it is seen as if from the new class.)
              val typeInNewClass = fixType(oldClassOwner.info memberType tree.symbol)
              val alts           = memberByName.alternatives
              val memberTypes    = alts map (newClassOwner.info memberType _)
              val memberString   = memberByName.defString
              alts zip memberTypes filter (_._2 =:= typeInNewClass) match {
                case ((alt, tpe)) :: Nil =>
                  log(s"Arrested overloaded type in Duplicators, narrowing to ${alt.defStringSeenAs(tpe)}\n  Overload was: $memberString")
                  Select(This(newClassOwner), alt)
                case xs =>
                  alts filter (alt => (alt.paramss corresponds tree.symbol.paramss)(_.size == _.size)) match {
                    case alt :: Nil =>
                      log(s"Resorted to parameter list arity to disambiguate to $alt\n  Overload was: $memberString")
                      Select(This(newClassOwner), alt)
                    case _ =>
                      log(s"Could not disambiguate $memberTypes. Attempting name-based selection, but we may crash later.")
                      nameSelection
                  }
              }
            }
            else nameSelection
          )
          super.typed(atPos(tree.pos)(newTree), mode, pt)

        case This(_) if (oldClassOwner ne null) && (tree.symbol == oldClassOwner) =>
//          val tree1 = Typed(This(newClassOwner), TypeTree(fixType(tree.tpe.widen)))
          // log("selection on this: " + tree)
          val tree1 = This(newClassOwner)
          // log("tree1: " + tree1)
          debuglog("mapped " + tree + " to " + tree1)
          super.typedPos(tree.pos, mode, pt)(tree1)

        case This(_) =>
          debuglog("selection on this, plain: " + tree)
          tree.symbol = updateSym(tree.symbol)
          val ntree = castType(tree, pt)
          val tree1 = super.typed(ntree, mode, pt)
          // log("plain this typed to: " + tree1)
          tree1
/* no longer needed, because Super now contains a This(...)
        case Super(qual, mix) if (oldClassOwner ne null) && (tree.symbol == oldClassOwner) =>
          val tree1 = Super(qual, mix)
          log("changed " + tree + " to " + tree1)
          super.typed(atPos(tree.pos)(tree1))
*/
        case Match(scrut, cases) =>
          val scrut1   = typedByValueExpr(scrut)
          val scrutTpe = scrut1.tpe.widen
          val cases1 = {
            if (scrutTpe.isFinalType) cases filter {
              case CaseDef(Bind(_, pat @ Typed(_, tpt)), EmptyTree, body) =>
                // the typed pattern is not incompatible with the scrutinee type
                scrutTpe matchesPattern fixType(tpt.tpe)
              case CaseDef(Typed(_, tpt), EmptyTree, body) =>
                // the typed pattern is not incompatible with the scrutinee type
                scrutTpe matchesPattern fixType(tpt.tpe)
              case _ => true
            }
            // Without this, AnyRef specializations crash on patterns like
            //   case _: Boolean => ...
            // Not at all sure this is safe.
            else if (scrutTpe <:< AnyRefTpe)
              cases filterNot (_.pat.tpe <:< AnyValTpe)
            else
              cases
          }

          super.typed(atPos(tree.pos)(Match(scrut, cases1)), mode, pt)

        case EmptyTree =>
          // no need to do anything, in particular, don't set the type to null, EmptyTree.tpe_= asserts
          tree

        case _ =>
          debuglog("Duplicators default case: " + tree.summaryString)
          debuglog(" ---> " + tree)
          if (tree.hasSymbolField && tree.symbol != NoSymbol && (tree.symbol.owner == AnyClass)) {
            tree.symbol = NoSymbol // maybe we can find a more specific member in a subclass of Any (see AnyVal members, like ==)
          }
          val ntree = castType(tree, pt)
          val res = super.typed(ntree, mode, pt)
          res
      }
    }

  }
}
<|MERGE_RESOLUTION|>--- conflicted
+++ resolved
@@ -179,20 +179,6 @@
       stats.foreach(invalidate(_, owner))
     }
 
-<<<<<<< HEAD
-=======
-    private def inspectTpe(tpe: Type) = {
-      tpe match {
-        case MethodType(_, res) =>
-          res + ", " + res.bounds.hi + ", " + (res.bounds.hi match {
-            case TypeRef(_, _, args) if (args.length > 0) => args(0) + ", " + args(0).bounds.hi
-            case _ => "non-tref: " + res.bounds.hi.getClass
-          })
-        case _ =>
-      }
-    }
-
->>>>>>> d22e8d28
     /** Optionally cast this tree into some other type, if required.
      *  Unless overridden, just returns the tree.
      */
