/*
 * Scala (https://www.scala-lang.org)
 *
 * Copyright EPFL and Lightbend, Inc.
 *
 * Licensed under Apache License 2.0
 * (http://www.apache.org/licenses/LICENSE-2.0).
 *
 * See the NOTICE file distributed with this work for
 * additional information regarding copyright ownership.
 */

package scala.tools.nsc
package typechecker

import scala.collection.mutable
import scala.collection.mutable.ListBuffer
import scala.tools.nsc.Reporting.WarningCategory
import symtab.Flags._

/** Synthetic method implementations for case classes and case objects.
 *
 *  Added to all case classes/objects:
 *    def productArity: Int
 *    def productElement(n: Int): Any
 *    def productPrefix: String
 *    def productIterator: Iterator[Any]
 *
 *  Selectively added to case classes/objects, unless a non-default
 *  implementation already exists:
 *    def equals(other: Any): Boolean
 *    def hashCode(): Int
 *    def canEqual(other: Any): Boolean
 *    def toString(): String
 *
 *  Special handling:
 *    protected def writeReplace(): AnyRef
 */
trait SyntheticMethods extends ast.TreeDSL {
  self: Analyzer =>

  import global._
  import definitions._
  import CODE._

  private lazy val productSymbols    = List(Product_productPrefix, Product_productArity, Product_productElement) ::: Product_productElementName.toOption.toList ::: List(Product_iterator, Product_canEqual)
  private lazy val valueSymbols      = List(Any_hashCode, Any_equals)
  private lazy val caseSymbols       = List(Object_hashCode, Object_toString) ::: productSymbols
  private lazy val caseValueSymbols  = Any_toString :: valueSymbols ::: productSymbols
  private lazy val caseObjectSymbols = Object_equals :: caseSymbols
  private def symbolsToSynthesize(clazz: Symbol): List[Symbol] = {
    if (clazz.isCase) {
      if (clazz.isDerivedValueClass) caseValueSymbols
      else if (clazz.isModuleClass) caseSymbols
      else caseObjectSymbols
    }
    else if (clazz.isDerivedValueClass) valueSymbols
    else Nil
  }
  private lazy val renamedCaseAccessors = perRunCaches.newMap[Symbol, mutable.Map[TermName, TermName]]()
  /** Does not force the info of `caseclazz` */
  final def caseAccessorName(caseclazz: Symbol, paramName: TermName) =
    (renamedCaseAccessors get caseclazz).fold(paramName)(_(paramName))
  final def clearRenamedCaseAccessors(caseclazz: Symbol): Unit = {
    renamedCaseAccessors -= caseclazz
  }

  /** Add the synthetic methods to case classes.
   */
  def addSyntheticMethods(templ: Template, clazz0: Symbol, context: Context): Template = {
    val syntheticsOk = (phase.id <= currentRun.typerPhase.id) && {
      symbolsToSynthesize(clazz0).filter(_.matchingSymbol(clazz0.info).isSynthetic) match {
        case Nil  => true
        case syms => log("Not adding synthetic methods: already has " + syms.mkString(", ")) ; false
      }
    }
    if (!syntheticsOk)
      return templ

    val synthesizer = new ClassMethodSynthesis(
      clazz0,
      newTyper( if (reporter.hasErrors) context makeSilent false else context )
    )
    import synthesizer._

    if (clazz0 == AnyValClass || isPrimitiveValueClass(clazz0)) return {
      if ((clazz0.info member nme.getClass_).isDeferred) {
        // XXX dummy implementation for now
        val getClassMethod = createMethod(nme.getClass_, getClassReturnType(clazz.tpe))(_ => NULL)
        deriveTemplate(templ)(_ :+ getClassMethod)
      }
      else templ
    }

    def accessors = clazz.caseFieldAccessors
    val arity = accessors.size

    def forwardToRuntime(method: Symbol): Tree =
      forwardMethod(method, getMember(ScalaRunTimeModule, (method.name prepend "_")))(mkThis :: _)

    def callStaticsMethodName(name: TermName)(args: Tree*): Tree = {
      val method = RuntimeStaticsModule.info.member(name)
      Apply(gen.mkAttributedRef(method), args.toList)
    }

    def callStaticsMethod(name: String)(args: Tree*): Tree =
      callStaticsMethodName(newTermName(name))(args: _*)

    // Any concrete member, including private
    def hasConcreteImpl(name: Name) =
      clazz.info.member(name).alternatives exists (m => !m.isDeferred)

    def hasOverridingImplementation(meth: Symbol) = {
      val sym = clazz.info nonPrivateMember meth.name
      sym.alternatives exists { m0 =>
        (m0 ne meth) && !m0.isDeferred && !m0.isSynthetic && (m0.owner != AnyValClass) && (typeInClazz(m0) matches typeInClazz(meth))
      }
    }
    def productIteratorMethod = {
      createMethod(nme.productIterator, iteratorOfType(AnyTpe))(_ =>
        gen.mkMethodCall(ScalaRunTimeModule, nme.typedProductIterator, List(AnyTpe), List(mkThis))
      )
    }

    def perElementMethod(name: Name, returnType: Type)(caseFn: Symbol => Tree): Tree =
      createSwitchMethod(name, accessors.indices, returnType)(idx => caseFn(accessors(idx)))

    def productElementNameMethod = {
      val constrParamAccessors = clazz.constrParamAccessors
      createSwitchMethod(nme.productElementName, constrParamAccessors.indices, StringTpe)(idx => LIT(constrParamAccessors(idx).name.dropLocal.decode))
    }

    var syntheticCanEqual = false

    /* The canEqual method for case classes.
     *   def canEqual(that: Any) = that.isInstanceOf[This]
     */
    def canEqualMethod: Tree = {
      syntheticCanEqual = true
      createMethod(nme.canEqual_, List(AnyTpe), BooleanTpe) { m =>
        Ident(m.firstParam) IS_OBJ classExistentialType(context.prefix, clazz)
      }
    }

    /* that match { case _: this.C => true ; case _ => false }
     * where `that` is the given method's first parameter.
     *
     * An isInstanceOf test is insufficient because it has weaker
     * requirements than a pattern match. Given an inner class Foo and
     * two different instantiations of the container, an x.Foo and and a y.Foo
     * are both .isInstanceOf[Foo], but the one does not match as the other.
     */
    def thatTest(eqmeth: Symbol): Tree = {
      Match(
        Ident(eqmeth.firstParam),
        List(
          CaseDef(Typed(Ident(nme.WILDCARD), TypeTree(clazz.tpe)), EmptyTree, TRUE),
          CaseDef(Ident(nme.WILDCARD), EmptyTree, FALSE)
        )
      )
    }

    /* (that.asInstanceOf[this.C])
     * where that is the given methods first parameter.
     */
    def thatCast(eqmeth: Symbol): Tree =
      gen.mkCast(Ident(eqmeth.firstParam), clazz.tpe)

    /* The equality method core for case classes and derived value classes.
     * Generally:
     * 1+ args:
     *   (that.isInstanceOf[this.C]) && {
     *       val x$1 = that.asInstanceOf[this.C]
     *       (this.arg_1 == x$1.arg_1) && (this.arg_2 == x$1.arg_2) && ... && (x$1 canEqual this)
     *      }
     * Drop:
     * - canEqual part if class is final and canEqual is synthesized.
     * - test for arg_i if arg_i has type Nothing, Null, or Unit
     * - asInstanceOf if no equality checks need made (see scala/bug#9240, scala/bug#10361)
     */
    def equalsCore(eqmeth: Symbol, accessors: List[Symbol]) = {
<<<<<<< HEAD
      val otherName = freshTermName(s"${clazz.name}$$")(freshNameCreatorFor(context))
=======
      def usefulEquality(acc: Symbol): Boolean = {
        val rt = acc.info.resultType
        rt != NothingTpe && rt != NullTpe && rt != UnitTpe
      }

      val otherName = freshTermName(clazz.name.toStringWithSuffix("$"))(freshNameCreatorFor(context))
>>>>>>> 6e2f3364
      val otherSym  = eqmeth.newValue(otherName, eqmeth.pos, SYNTHETIC) setInfo clazz.tpe
      val pairwise  = {
        //compare primitive fields first, slow equality checks of non-primitive fields can be skipped when primitives differ
        val prims = ListBuffer[Tree]()
        val refs  = ListBuffer[Tree]()
        for (acc <- accessors) {
          val resultType   = acc.info.resultType
          val usefulEquals = resultType != NothingTpe && resultType != NullTpe && resultType != UnitTpe
          if (usefulEquals) {
            val thisAcc  = Select(mkThis, acc)
            val otherAcc = Select(Ident(otherSym), acc)
            val op       = acc.tpe.member(nme.EQ)
            if (isPrimitiveValueType(resultType))
              prims += fn(thisAcc, op, otherAcc)
            else
              refs  += fn(thisAcc, op, otherAcc)   //gen.mkCast(otherAcc, AnyTpe)
          }
        }
        prims.prependToList(refs.toList)      // (prims ++ refs).toList
      }
      val canEq     = gen.mkMethodCall(otherSym, nme.canEqual_, Nil, List(mkThis))
      val tests     = if (clazz.isDerivedValueClass || clazz.isFinal && syntheticCanEqual) pairwise else pairwise :+ canEq

      if (tests.isEmpty) {
        thatTest(eqmeth)
      } else {
        thatTest(eqmeth) AND Block(
          ValDef(otherSym, thatCast(eqmeth)),
          AND(tests: _*)
        )
      }
    }

    /* The equality method for case classes.
     * 0 args:
     *   def equals(that: Any) = that.isInstanceOf[this.C] && that.asInstanceOf[this.C].canEqual(this)
     * 1+ args:
     *   def equals(that: Any) = (this eq that.asInstanceOf[AnyRef]) || {
     *     (that.isInstanceOf[this.C]) && {
     *       val x$1 = that.asInstanceOf[this.C]
     *       (this.arg_1 == x$1.arg_1) && (this.arg_2 == x$1.arg_2) && ... && (x$1 canEqual this)
     *      }
     *   }
     */
    def equalsCaseClassMethod: Tree = createMethod(nme.equals_, List(AnyTpe), BooleanTpe) { m =>
      if (accessors.isEmpty)
        if (clazz.isFinal) thatTest(m)
        else thatTest(m) AND ((thatCast(m) DOT nme.canEqual_)(mkThis))
      else
        (mkThis ANY_EQ Ident(m.firstParam)) OR equalsCore(m, accessors)
    }

    /* The equality method for value classes
     * def equals(that: Any) = (this.asInstanceOf[AnyRef]) eq that.asInstanceOf[AnyRef]) || {
     *   (that.isInstanceOf[this.C]) && {
     *    val x$1 = that.asInstanceOf[this.C]
     *    (this.underlying == that.underlying
     */
    def equalsDerivedValueClassMethod: Tree = createMethod(nme.equals_, List(AnyTpe), BooleanTpe) { m =>
      equalsCore(m, List(clazz.derivedValueClassUnbox))
    }

    /* The hashcode method for value classes
     * def hashCode(): Int = this.underlying.hashCode
     */
    def hashCodeDerivedValueClassMethod: Tree = createMethod(nme.hashCode_, Nil, IntTpe) { m =>
      Select(mkThisSelect(clazz.derivedValueClassUnbox), nme.hashCode_)
    }

    /* The _1, _2, etc. methods to implement ProductN, disabled
     * until we figure out how to introduce ProductN without cycles.
     */
    /****
    def productNMethods = {
      val accs = accessors.toIndexedSeq
      1 to arity map (num => productProj(arity, num) -> (() => projectionMethod(accs(num - 1), num)))
    }
    def projectionMethod(accessor: Symbol, num: Int) = {
      createMethod(nme.productAccessorName(num), accessor.tpe.resultType)(_ => REF(accessor))
    }
    ****/

    // methods for both classes and objects
    def productMethods: List[(Symbol, () => Tree)] = {
      List(
        Product_productPrefix -> (() => constantNullary(nme.productPrefix, clazz.name.decode)),
        Product_productArity -> (() => constantNullary(nme.productArity, arity)),
        Product_productElement -> (() => perElementMethod(nme.productElement, AnyTpe)(mkThisSelect)),
        Product_iterator -> (() => productIteratorMethod),
        Product_canEqual -> (() => canEqualMethod)
      )
    }

    def productClassMethods: List[(Symbol, () => Tree)] = {
      // Classes get productElementName but case objects do not.
      // For a case object the correct behaviour (i.e. to throw an IOOBE)
      // is already provided by the default implementation in the Product trait.

      // Support running the compiler with an older library on the classpath
      def elementName: List[(Symbol, () => Tree)] = Product_productElementName match {
        case NoSymbol => Nil
        case sym => (sym, () => productElementNameMethod) :: Nil
      }

      List(
        productMethods,
        elementName
      ).flatten
    }

    def hashcodeImplementation(sym: Symbol): Tree = {
      sym.tpe.finalResultType.typeSymbol match {
        case UnitClass | NullClass              => Literal(Constant(0))
        case BooleanClass                       => If(Ident(sym), Literal(Constant(1231)), Literal(Constant(1237)))
        case IntClass                           => Ident(sym)
        case ShortClass | ByteClass | CharClass => Select(Ident(sym), nme.toInt)
        case LongClass                          => callStaticsMethodName(nme.longHash)(Ident(sym))
        case DoubleClass                        => callStaticsMethodName(nme.doubleHash)(Ident(sym))
        case FloatClass                         => callStaticsMethodName(nme.floatHash)(Ident(sym))
        case _                                  => callStaticsMethodName(nme.anyHash)(Ident(sym))
      }
    }

    def specializedHashcode = {
      createMethod(nme.hashCode_, Nil, IntTpe) { m =>
        val accumulator = m.newVariable(newTermName("acc"), m.pos, SYNTHETIC) setInfo IntTpe
        val valdef      = ValDef(accumulator, Literal(Constant(0xcafebabe)))
        val mixPrefix   =
          Assign(
            Ident(accumulator),
            callStaticsMethod("mix")(Ident(accumulator),
              Apply(gen.mkAttributedSelect(gen.mkAttributedSelect(mkThis, Product_productPrefix), Object_hashCode), Nil)))
        val mixes       = accessors map (acc =>
          Assign(
            Ident(accumulator),
            callStaticsMethod("mix")(Ident(accumulator), hashcodeImplementation(acc))
          )
        )
        val finish = callStaticsMethod("finalizeHash")(Ident(accumulator), Literal(Constant(arity)))

        Block(valdef :: mixPrefix :: mixes, finish)
      }
    }
    def chooseHashcode = {
      if (accessors exists (x => isPrimitiveValueType(x.tpe.finalResultType)))
        specializedHashcode
      else
        forwardToRuntime(Object_hashCode)
    }

    def valueClassMethods = List(
      Any_hashCode -> (() => hashCodeDerivedValueClassMethod),
      Any_equals -> (() => equalsDerivedValueClassMethod)
    )

    def caseClassMethods = productClassMethods ++ /*productNMethods ++*/ Seq(
      Object_hashCode -> (() => chooseHashcode),
      Object_toString -> (() => forwardToRuntime(Object_toString)),
      Object_equals   -> (() => equalsCaseClassMethod)
    )

    def valueCaseClassMethods = productClassMethods ++ /*productNMethods ++*/ valueClassMethods ++ Seq(
      Any_toString -> (() => forwardToRuntime(Object_toString))
    )

    def caseObjectMethods = productMethods ++ Seq(
      Object_hashCode -> (() => constantMethod(nme.hashCode_, clazz.name.decode.hashCode)),
      Object_toString -> (() => constantMethod(nme.toString_, clazz.name.decode))
      // Not needed, as reference equality is the default.
      // Object_equals   -> (() => createMethod(Object_equals)(m => This(clazz) ANY_EQ Ident(m.firstParam)))
    )

    /* If you serialize a singleton you will get an additional 
     * instance of the singleton, unless you implement 
     * special serialization logic.  Here we use a serialization proxy that prevents 
     * serialization of state and will, on deserialization by replaced by the object
     * via use of readResolve. This is done for all top level objects which extend
     * `java.io.Serializable` (such as case objects)
     */
    def needsModuleSerializationProxy = (
         clazz.isModuleClass
      && clazz.isSerializable
      && !hasConcreteImpl(nme.writeReplace)
      && clazz.isStatic
    )

    def synthesize(): List[Tree] = {
      val methods = (
        if (clazz.isCase)
          if (clazz.isDerivedValueClass) valueCaseClassMethods
          else if (clazz.isModuleClass) caseObjectMethods
          else caseClassMethods
        else if (clazz.isDerivedValueClass) valueClassMethods
        else Nil
      )

      /* Always generate overrides for equals and hashCode in value classes,
       * so they can appear in universal traits without breaking value semantics.
       */
      def impls = {
        def shouldGenerate(m: Symbol) = {
          !hasOverridingImplementation(m) || {
            clazz.isDerivedValueClass && (m == Any_hashCode || m == Any_equals) && {
              // Without a means to suppress this warning, I've thought better of it.
              if (settings.warnValueOverrides) {
                 (clazz.info nonPrivateMember m.name) filter (m => (m.owner != AnyClass) && (m.owner != clazz) && !m.isDeferred) andAlso { m =>
                   typer.context.warning(clazz.pos, s"Implementation of ${m.name} inherited from ${m.owner} overridden in $clazz to enforce value class semantics", WarningCategory.Other /* settings.warnValueOverrides is not exposed as compiler flag */)
                 }
               }
              true
            }
          }
        }
        for ((m, impl) <- methods ; if shouldGenerate(m)) yield impl()
      }
      def extras = {
        if (needsModuleSerializationProxy) {
          // Aha, I finally decoded the original comment.
          // This method should be generated as private, but apparently if it is, then
          // it is name mangled afterward.  (Wonder why that is.) So it's only protected.
          // For sure special methods like "writeReplace" should not be mangled.
          List(createMethod(nme.writeReplace, Nil, ObjectTpe)(m => {
            m setFlag PRIVATE
            New(ModuleSerializationProxyClass, gen.mkClassOf(clazz.typeOfThis))
          }))
        }
        else Nil
      }

      try impls ++ extras
      catch { case _: TypeError if reporter.hasErrors => Nil }
    }

    /* If this case class has any less than public accessors,
     * adds new accessors at the correct locations to preserve ordering.
     * Note that this must be done before the other method synthesis
     * because synthesized methods need refer to the new symbols.
     * Care must also be taken to preserve the case accessor order.
     */
    def caseTemplateBody(): List[Tree] = {
      val lb = ListBuffer[Tree]()
      def isRewrite(sym: Symbol) = sym.isCaseAccessorMethod && !sym.isPublic

      for (ddef @ DefDef(_, _, _, _, _, _) <- templ.body ; if isRewrite(ddef.symbol)) {
        val original = ddef.symbol
        val i = original.owner.caseFieldAccessors.indexOf(original)
        def freshAccessorName = {
          devWarning(s"Unable to find $original among case accessors of ${original.owner}: ${original.owner.caseFieldAccessors}")
<<<<<<< HEAD
          freshTermName(s"${original.name}$$")(freshNameCreatorFor(context))
=======
          freshTermName(original.name.toStringWithSuffix("$"))(freshNameCreatorFor(context))
>>>>>>> 6e2f3364
        }
        def nameSuffixedByParamIndex = original.name.append(s"${nme.CASE_ACCESSOR}$$${i}").toTermName
        val newName = if (i < 0) freshAccessorName else nameSuffixedByParamIndex
        val newAcc = deriveMethod(ddef.symbol, name => newName) { newAcc =>
          newAcc.makePublic
          newAcc resetFlag (ACCESSOR | PARAMACCESSOR | OVERRIDE)
          ddef.rhs.duplicate
        }
        // TODO: shouldn't the next line be: `original resetFlag CASEACCESSOR`?
        ddef.symbol resetFlag CASEACCESSOR
        lb += logResult("case accessor new")(newAcc)
        val renamedInClassMap = renamedCaseAccessors.getOrElseUpdate(clazz, mutable.Map() withDefault(x => x))
        renamedInClassMap(original.name.toTermName) = newAcc.symbol.name.toTermName
      }

      (lb ++= templ.body ++= synthesize()).toList
    }

    deriveTemplate(templ)(body =>
      if (clazz.isCase) caseTemplateBody()
      else synthesize() match {
        case Nil  => body // avoiding unnecessary copy
        case ms   => body ++ ms
      }
    )
  }
}<|MERGE_RESOLUTION|>--- conflicted
+++ resolved
@@ -179,16 +179,7 @@
      * - asInstanceOf if no equality checks need made (see scala/bug#9240, scala/bug#10361)
      */
     def equalsCore(eqmeth: Symbol, accessors: List[Symbol]) = {
-<<<<<<< HEAD
-      val otherName = freshTermName(s"${clazz.name}$$")(freshNameCreatorFor(context))
-=======
-      def usefulEquality(acc: Symbol): Boolean = {
-        val rt = acc.info.resultType
-        rt != NothingTpe && rt != NullTpe && rt != UnitTpe
-      }
-
       val otherName = freshTermName(clazz.name.toStringWithSuffix("$"))(freshNameCreatorFor(context))
->>>>>>> 6e2f3364
       val otherSym  = eqmeth.newValue(otherName, eqmeth.pos, SYNTHETIC) setInfo clazz.tpe
       val pairwise  = {
         //compare primitive fields first, slow equality checks of non-primitive fields can be skipped when primitives differ
@@ -437,11 +428,7 @@
         val i = original.owner.caseFieldAccessors.indexOf(original)
         def freshAccessorName = {
           devWarning(s"Unable to find $original among case accessors of ${original.owner}: ${original.owner.caseFieldAccessors}")
-<<<<<<< HEAD
-          freshTermName(s"${original.name}$$")(freshNameCreatorFor(context))
-=======
           freshTermName(original.name.toStringWithSuffix("$"))(freshNameCreatorFor(context))
->>>>>>> 6e2f3364
         }
         def nameSuffixedByParamIndex = original.name.append(s"${nme.CASE_ACCESSOR}$$${i}").toTermName
         val newName = if (i < 0) freshAccessorName else nameSuffixedByParamIndex
