--- conflicted
+++ resolved
@@ -173,13 +173,6 @@
     override def transformUnit(unit: CompilationUnit): Unit = {}
   }
 
-<<<<<<< HEAD
-  object resetPos extends Traverser {
-    override def traverse(t: Tree): Unit = {
-      if (t != EmptyTree) t.setPos(NoPosition)
-      super.traverse(t)
-    }
-=======
   override protected def xtransform(transformer: super.Transformer, tree: Tree): Tree = tree match {
     case DocDef(comment, definition) =>
       transformer.treeCopy.DocDef(tree, comment, transformer.transform(definition))
@@ -191,7 +184,6 @@
         tree, transformer.transform(arg))
     case TypeTreeWithDeferredRefCheck() =>
       transformer.treeCopy.TypeTreeWithDeferredRefCheck(tree)
->>>>>>> 327a3422
   }
 
   // Finally, no one uses resetAllAttrs anymore, so I'm removing it from the compiler.
