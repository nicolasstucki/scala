/* NSC -- new Scala compiler
 * Copyright 2005-2013 LAMP/EPFL
 * @author Iulian Dragos
 */

package scala.tools.nsc
package symtab
package classfile

import scala.collection.{ mutable, immutable }
import mutable.ListBuffer
import ClassfileConstants._

/** ICode reader from Java bytecode.
 *
 *  @author Iulian Dragos
 *  @version 1.0
 */
abstract class ICodeReader extends ClassfileParser {
  val global: Global
  import global._
  import icodes._

  var instanceCode: IClass = null          // the ICode class for the current symbol
  var staticCode:   IClass = null          // the ICode class static members
  var method: IMethod = NoIMethod          // the current IMethod
  var isScalaModule = false

  /** Read back bytecode for the given class symbol. It returns
   *  two IClass objects, one for static members and one
   *  for non-static members.
   */
  def readClass(cls: Symbol): (IClass, IClass) = {
    cls.info // ensure accurate type information

    isScalaModule = cls.isModule && !cls.isJavaDefined
    log("ICodeReader reading " + cls)
    val name = cls.javaClassName

    classPath.findSourceFile(name) match {
      case Some(classFile) => parse(classFile, cls)
      case _               => MissingRequirementError.notFound("Could not find bytecode for " + cls)
    }

    (staticCode, instanceCode)
  }

  /** If we're parsing a scala module, the owner of members is always
   *  the module symbol.
   */
  override def getOwner(jflags: Int): Symbol =
    if (isScalaModule) this.staticModule
    else super.getOwner(jflags)

  override def parseClass() {
    this.instanceCode = new IClass(clazz)
    this.staticCode   = new IClass(staticModule)

    in.nextChar
    pool getClassSymbol in.nextChar
    parseInnerClasses()

    in.skip(2)               // super class
    in.skip(2 * in.nextChar) // interfaces
    val fieldCount = in.nextChar
    for (i <- 0 until fieldCount) parseField()
    val methodCount = in.nextChar
    for (i <- 0 until methodCount) parseMethod()
    instanceCode.methods = instanceCode.methods.reverse
    staticCode.methods = staticCode.methods.reverse
  }

  override def parseField() {
    val (jflags, sym) = parseMember(field = true)
    getCode(jflags) addField new IField(sym)
    skipAttributes()
  }

  private def parseMember(field: Boolean): (Int, Symbol) = {
    val jflags   = in.nextChar
    val name     = pool getName in.nextChar
    val owner    = getOwner(jflags)
    val dummySym = owner.newMethod(name.toTermName, owner.pos, toScalaMethodFlags(jflags))

    try {
      val ch  = in.nextChar
      val tpe = pool.getType(dummySym, ch)

      if ("<clinit>" == name.toString)
        (jflags, NoSymbol)
      else {
        val owner = getOwner(jflags)
        var sym = owner.info.findMember(name, 0, 0, stableOnly = false).suchThat(old => sameType(old.tpe, tpe))
        if (sym == NoSymbol)
          sym = owner.info.findMember(newTermName(name + nme.LOCAL_SUFFIX_STRING), 0, 0, stableOnly = false).suchThat(_.tpe =:= tpe)
        if (sym == NoSymbol) {
          sym = if (field) owner.newValue(name.toTermName, owner.pos, toScalaFieldFlags(jflags)) else dummySym
          sym setInfoAndEnter tpe
          log(s"ICodeReader could not locate ${name.decode} in $owner.  Created ${sym.defString}.")
        }
        (jflags, sym)
      }
    } catch {
      case e: MissingRequirementError =>
        (jflags, NoSymbol)
    }
  }

  /** Checks if `tp1` is the same type as `tp2`, modulo implicit methods.
   *  We don't care about the distinction between implicit and explicit
   *  methods as this point, and we can't get back the information from
   *  bytecode anyway.
   */
  private def sameType(tp1: Type, tp2: Type): Boolean = (tp1, tp2) match {
    case (mt1 @ MethodType(args1, resTpe1), mt2 @ MethodType(args2, resTpe2)) if mt1.isImplicit || mt2.isImplicit =>
      MethodType(args1, resTpe1) =:= MethodType(args2, resTpe2)
    case _ =>
      tp1 =:= tp2
  }

  override def parseMethod() {
    val (jflags, sym) = parseMember(field = false)
    val beginning = in.bp
    try {
      if (sym != NoSymbol) {
        this.method = new IMethod(sym)
        this.method.returnType = toTypeKind(sym.tpe.resultType)
        getCode(jflags).addMethod(this.method)
        if ((jflags & JAVA_ACC_NATIVE) != 0)
          this.method.native = true
        val attributeCount = in.nextChar
        for (i <- 0 until attributeCount) parseAttribute()
      } else {
        debuglog("Skipping non-existent method.")
        skipAttributes()
      }
    } catch {
      case e: MissingRequirementError =>
        in.bp = beginning; skipAttributes()
        debuglog("Skipping non-existent method. " + e.msg)
    }
  }

  def parseAttribute() {
    val attrName = pool.getName(in.nextChar).toTypeName
    val attrLen = in.nextInt
    attrName match {
      case tpnme.CodeATTR =>
        parseByteCode()
      case _ =>
        in.skip(attrLen)
    }
  }

  override def classNameToSymbol(name: Name) = {
    val sym = if (name == fulltpnme.RuntimeNothing)
      definitions.NothingClass
    else if (name == fulltpnme.RuntimeNull)
      definitions.NullClass
    else if (nme.isImplClassName(name)) {
      val iface = rootMirror.getClassByName(tpnme.interfaceName(name))
      log("forcing " + iface.owner + " at phase: " + phase + " impl: " + iface.implClass)
      iface.owner.info // force the mixin type-transformer
      rootMirror.getClassByName(name)
    }
    else if (nme.isModuleName(name)) {
      val strippedName = name.dropModule
      forceMangledName(newTermName(strippedName.decode), module = true) orElse rootMirror.getModuleByName(strippedName)
    }
    else {
      forceMangledName(name, module = false)
      exitingFlatten(rootMirror.getClassByName(name.toTypeName))
    }
    if (sym.isModule)
      sym.moduleClass
    else
      sym
  }


  var maxStack: Int = _
  var maxLocals: Int = _
  val JVM = ClassfileConstants // shorter, uppercase alias for use in case patterns

  def toUnsignedByte(b: Byte): Int = b.toInt & 0xff
  var pc = 0

  /** Parse java bytecode into ICode */
  def parseByteCode() {
    maxStack = in.nextChar
    maxLocals = in.nextChar
    val codeLength = in.nextInt
    val code = new LinearCode

    def parseInstruction() {
      import opcodes._
      import code._
      var size = 1 // instruction size

      /* Parse 16 bit jump target. */
      def parseJumpTarget = {
        size += 2
        val offset = in.nextChar.toShort
        val target = pc + offset
        assert(target >= 0 && target < codeLength, "Illegal jump target: " + target)
        target
      }

      /* Parse 32 bit jump target. */
      def parseJumpTargetW: Int = {
        size += 4
        val offset = in.nextInt
        val target = pc + offset
        assert(target >= 0 && target < codeLength, "Illegal jump target: " + target + "pc: " + pc + " offset: " + offset)
        target
      }

      val instr = toUnsignedByte(in.nextByte)
      instr match {
        case JVM.nop => parseInstruction()
        case JVM.aconst_null => code emit CONSTANT(Constant(null))
        case JVM.iconst_m1   => code emit CONSTANT(Constant(-1))
        case JVM.iconst_0    => code emit CONSTANT(Constant(0))
        case JVM.iconst_1    => code emit CONSTANT(Constant(1))
        case JVM.iconst_2    => code emit CONSTANT(Constant(2))
        case JVM.iconst_3    => code emit CONSTANT(Constant(3))
        case JVM.iconst_4    => code emit CONSTANT(Constant(4))
        case JVM.iconst_5    => code emit CONSTANT(Constant(5))

        case JVM.lconst_0    => code emit CONSTANT(Constant(0l))
        case JVM.lconst_1    => code emit CONSTANT(Constant(1l))
        case JVM.fconst_0    => code emit CONSTANT(Constant(0.0f))
        case JVM.fconst_1    => code emit CONSTANT(Constant(1.0f))
        case JVM.fconst_2    => code emit CONSTANT(Constant(2.0f))
        case JVM.dconst_0    => code emit CONSTANT(Constant(0.0))
        case JVM.dconst_1    => code emit CONSTANT(Constant(1.0))

        case JVM.bipush      => code.emit(CONSTANT(Constant(in.nextByte))); size += 1
        case JVM.sipush      => code.emit(CONSTANT(Constant(in.nextChar))); size += 2
        case JVM.ldc         => code.emit(CONSTANT(pool.getConstant(toUnsignedByte(in.nextByte)))); size += 1
        case JVM.ldc_w       => code.emit(CONSTANT(pool.getConstant(in.nextChar))); size += 2
        case JVM.ldc2_w      => code.emit(CONSTANT(pool.getConstant(in.nextChar))); size += 2
        case JVM.iload       => code.emit(LOAD_LOCAL(code.getLocal(in.nextByte, INT)));    size += 1
        case JVM.lload       => code.emit(LOAD_LOCAL(code.getLocal(in.nextByte, LONG)));   size += 1
        case JVM.fload       => code.emit(LOAD_LOCAL(code.getLocal(in.nextByte, FLOAT)));  size += 1
        case JVM.dload       => code.emit(LOAD_LOCAL(code.getLocal(in.nextByte, DOUBLE))); size += 1
        case JVM.aload       =>
          val local = in.nextByte.toInt; size += 1
          if (local == 0 && !method.isStatic)
            code.emit(THIS(method.symbol.owner))
          else
            code.emit(LOAD_LOCAL(code.getLocal(local, ObjectReference)))

        case JVM.iload_0     => code.emit(LOAD_LOCAL(code.getLocal(0, INT)))
        case JVM.iload_1     => code.emit(LOAD_LOCAL(code.getLocal(1, INT)))
        case JVM.iload_2     => code.emit(LOAD_LOCAL(code.getLocal(2, INT)))
        case JVM.iload_3     => code.emit(LOAD_LOCAL(code.getLocal(3, INT)))
        case JVM.lload_0     => code.emit(LOAD_LOCAL(code.getLocal(0, LONG)))
        case JVM.lload_1     => code.emit(LOAD_LOCAL(code.getLocal(1, LONG)))
        case JVM.lload_2     => code.emit(LOAD_LOCAL(code.getLocal(2, LONG)))
        case JVM.lload_3     => code.emit(LOAD_LOCAL(code.getLocal(3, LONG)))
        case JVM.fload_0     => code.emit(LOAD_LOCAL(code.getLocal(0, FLOAT)))
        case JVM.fload_1     => code.emit(LOAD_LOCAL(code.getLocal(1, FLOAT)))
        case JVM.fload_2     => code.emit(LOAD_LOCAL(code.getLocal(2, FLOAT)))
        case JVM.fload_3     => code.emit(LOAD_LOCAL(code.getLocal(3, FLOAT)))
        case JVM.dload_0     => code.emit(LOAD_LOCAL(code.getLocal(0, DOUBLE)))
        case JVM.dload_1     => code.emit(LOAD_LOCAL(code.getLocal(1, DOUBLE)))
        case JVM.dload_2     => code.emit(LOAD_LOCAL(code.getLocal(2, DOUBLE)))
        case JVM.dload_3     => code.emit(LOAD_LOCAL(code.getLocal(3, DOUBLE)))
        case JVM.aload_0     =>
          if (!method.isStatic)
            code.emit(THIS(method.symbol.owner))
          else
            code.emit(LOAD_LOCAL(code.getLocal(0, ObjectReference)))
        case JVM.aload_1     => code.emit(LOAD_LOCAL(code.getLocal(1, ObjectReference)))
        case JVM.aload_2     => code.emit(LOAD_LOCAL(code.getLocal(2, ObjectReference)))
        case JVM.aload_3     => code.emit(LOAD_LOCAL(code.getLocal(3, ObjectReference)))

        case JVM.iaload      => code.emit(LOAD_ARRAY_ITEM(INT))
        case JVM.laload      => code.emit(LOAD_ARRAY_ITEM(LONG))
        case JVM.faload      => code.emit(LOAD_ARRAY_ITEM(FLOAT))
        case JVM.daload      => code.emit(LOAD_ARRAY_ITEM(DOUBLE))
        case JVM.aaload      => code.emit(LOAD_ARRAY_ITEM(ObjectReference))
        case JVM.baload      => code.emit(LOAD_ARRAY_ITEM(BYTE))
        case JVM.caload      => code.emit(LOAD_ARRAY_ITEM(CHAR))
        case JVM.saload      => code.emit(LOAD_ARRAY_ITEM(SHORT))

        case JVM.istore      => code.emit(STORE_LOCAL(code.getLocal(in.nextByte, INT)));    size += 1
        case JVM.lstore      => code.emit(STORE_LOCAL(code.getLocal(in.nextByte, LONG)));   size += 1
        case JVM.fstore      => code.emit(STORE_LOCAL(code.getLocal(in.nextByte, FLOAT)));  size += 1
        case JVM.dstore      => code.emit(STORE_LOCAL(code.getLocal(in.nextByte, DOUBLE))); size += 1
        case JVM.astore      => code.emit(STORE_LOCAL(code.getLocal(in.nextByte, ObjectReference))); size += 1
        case JVM.istore_0    => code.emit(STORE_LOCAL(code.getLocal(0, INT)))
        case JVM.istore_1    => code.emit(STORE_LOCAL(code.getLocal(1, INT)))
        case JVM.istore_2    => code.emit(STORE_LOCAL(code.getLocal(2, INT)))
        case JVM.istore_3    => code.emit(STORE_LOCAL(code.getLocal(3, INT)))
        case JVM.lstore_0    => code.emit(STORE_LOCAL(code.getLocal(0, LONG)))
        case JVM.lstore_1    => code.emit(STORE_LOCAL(code.getLocal(1, LONG)))
        case JVM.lstore_2    => code.emit(STORE_LOCAL(code.getLocal(2, LONG)))
        case JVM.lstore_3    => code.emit(STORE_LOCAL(code.getLocal(3, LONG)))
        case JVM.fstore_0    => code.emit(STORE_LOCAL(code.getLocal(0, FLOAT)))
        case JVM.fstore_1    => code.emit(STORE_LOCAL(code.getLocal(1, FLOAT)))
        case JVM.fstore_2    => code.emit(STORE_LOCAL(code.getLocal(2, FLOAT)))
        case JVM.fstore_3    => code.emit(STORE_LOCAL(code.getLocal(3, FLOAT)))
        case JVM.dstore_0    => code.emit(STORE_LOCAL(code.getLocal(0, DOUBLE)))
        case JVM.dstore_1    => code.emit(STORE_LOCAL(code.getLocal(1, DOUBLE)))
        case JVM.dstore_2    => code.emit(STORE_LOCAL(code.getLocal(2, DOUBLE)))
        case JVM.dstore_3    => code.emit(STORE_LOCAL(code.getLocal(3, DOUBLE)))
        case JVM.astore_0    =>
          if (method.isStatic)
            code.emit(STORE_LOCAL(code.getLocal(0, ObjectReference)))
          else
            code.emit(STORE_THIS(ObjectReference))
        case JVM.astore_1    => code.emit(STORE_LOCAL(code.getLocal(1, ObjectReference)))
        case JVM.astore_2    => code.emit(STORE_LOCAL(code.getLocal(2, ObjectReference)))
        case JVM.astore_3    => code.emit(STORE_LOCAL(code.getLocal(3, ObjectReference)))
        case JVM.iastore     => code.emit(STORE_ARRAY_ITEM(INT))
        case JVM.lastore     => code.emit(STORE_ARRAY_ITEM(LONG))
        case JVM.fastore     => code.emit(STORE_ARRAY_ITEM(FLOAT))
        case JVM.dastore     => code.emit(STORE_ARRAY_ITEM(DOUBLE))
        case JVM.aastore     => code.emit(STORE_ARRAY_ITEM(ObjectReference))
        case JVM.bastore     => code.emit(STORE_ARRAY_ITEM(BYTE))
        case JVM.castore     => code.emit(STORE_ARRAY_ITEM(CHAR))
        case JVM.sastore     => code.emit(STORE_ARRAY_ITEM(SHORT))

        case JVM.pop         => code.emit(DROP(INT))   // any 1-word type would do
        case JVM.pop2        => code.emit(DROP(LONG))  // any 2-word type would do
        case JVM.dup         => code.emit(DUP(ObjectReference)) // TODO: Is the kind inside DUP ever needed?
        case JVM.dup_x1      => code.emit(DUP_X1)      // sys.error("Unsupported JVM bytecode: dup_x1")
        case JVM.dup_x2      => code.emit(DUP_X2)      // sys.error("Unsupported JVM bytecode: dup_x2")
        case JVM.dup2        => code.emit(DUP(LONG))   // TODO: Is the kind inside DUP ever needed?
        case JVM.dup2_x1     => code.emit(DUP2_X1)     // sys.error("Unsupported JVM bytecode: dup2_x1")
        case JVM.dup2_x2     => code.emit(DUP2_X2)     // sys.error("Unsupported JVM bytecode: dup2_x2")
        case JVM.swap        => sys.error("Unsupported JVM bytecode: swap")

        case JVM.iadd        => code.emit(CALL_PRIMITIVE(Arithmetic(ADD, INT)))
        case JVM.ladd        => code.emit(CALL_PRIMITIVE(Arithmetic(ADD, LONG)))
        case JVM.fadd        => code.emit(CALL_PRIMITIVE(Arithmetic(ADD, FLOAT)))
        case JVM.dadd        => code.emit(CALL_PRIMITIVE(Arithmetic(ADD, DOUBLE)))
        case JVM.isub        => code.emit(CALL_PRIMITIVE(Arithmetic(SUB, INT)))
        case JVM.lsub        => code.emit(CALL_PRIMITIVE(Arithmetic(SUB, LONG)))
        case JVM.fsub        => code.emit(CALL_PRIMITIVE(Arithmetic(SUB, FLOAT)))
        case JVM.dsub        => code.emit(CALL_PRIMITIVE(Arithmetic(SUB, DOUBLE)))
        case JVM.imul        => code.emit(CALL_PRIMITIVE(Arithmetic(MUL, INT)))
        case JVM.lmul        => code.emit(CALL_PRIMITIVE(Arithmetic(MUL, LONG)))
        case JVM.fmul        => code.emit(CALL_PRIMITIVE(Arithmetic(MUL, FLOAT)))
        case JVM.dmul        => code.emit(CALL_PRIMITIVE(Arithmetic(MUL, DOUBLE)))
        case JVM.idiv        => code.emit(CALL_PRIMITIVE(Arithmetic(DIV, INT)))
        case JVM.ldiv        => code.emit(CALL_PRIMITIVE(Arithmetic(DIV, LONG)))
        case JVM.fdiv        => code.emit(CALL_PRIMITIVE(Arithmetic(DIV, FLOAT)))
        case JVM.ddiv        => code.emit(CALL_PRIMITIVE(Arithmetic(DIV, DOUBLE)))
        case JVM.irem        => code.emit(CALL_PRIMITIVE(Arithmetic(REM, INT)))
        case JVM.lrem        => code.emit(CALL_PRIMITIVE(Arithmetic(REM, LONG)))
        case JVM.frem        => code.emit(CALL_PRIMITIVE(Arithmetic(REM, FLOAT)))
        case JVM.drem        => code.emit(CALL_PRIMITIVE(Arithmetic(REM, DOUBLE)))

        case JVM.ineg        => code.emit(CALL_PRIMITIVE(Negation(INT)))
        case JVM.lneg        => code.emit(CALL_PRIMITIVE(Negation(LONG)))
        case JVM.fneg        => code.emit(CALL_PRIMITIVE(Negation(FLOAT)))
        case JVM.dneg        => code.emit(CALL_PRIMITIVE(Negation(DOUBLE)))

        case JVM.ishl        => code.emit(CALL_PRIMITIVE(Shift(LSL, INT)))
        case JVM.lshl        => code.emit(CALL_PRIMITIVE(Shift(LSL, LONG)))
        case JVM.ishr        => code.emit(CALL_PRIMITIVE(Shift(LSR, INT)))
        case JVM.lshr        => code.emit(CALL_PRIMITIVE(Shift(LSR, LONG)))
        case JVM.iushr       => code.emit(CALL_PRIMITIVE(Shift(ASR, INT)))
        case JVM.lushr       => code.emit(CALL_PRIMITIVE(Shift(ASR, LONG)))
        case JVM.iand        => code.emit(CALL_PRIMITIVE(Logical(AND, INT)))
        case JVM.land        => code.emit(CALL_PRIMITIVE(Logical(AND, LONG)))
        case JVM.ior         => code.emit(CALL_PRIMITIVE(Logical(OR, INT)))
        case JVM.lor         => code.emit(CALL_PRIMITIVE(Logical(OR, LONG)))
        case JVM.ixor        => code.emit(CALL_PRIMITIVE(Logical(XOR, INT)))
        case JVM.lxor        => code.emit(CALL_PRIMITIVE(Logical(XOR, LONG)))
        case JVM.iinc        =>
          size += 2
          val local = code.getLocal(in.nextByte, INT)
          code.emit(LOAD_LOCAL(local))
          code.emit(CONSTANT(Constant(in.nextByte)))
          code.emit(CALL_PRIMITIVE(Arithmetic(ADD, INT)))
          code.emit(STORE_LOCAL(local))

        case JVM.i2l         => code.emit(CALL_PRIMITIVE(Conversion(INT, LONG)))
        case JVM.i2f         => code.emit(CALL_PRIMITIVE(Conversion(INT, FLOAT)))
        case JVM.i2d         => code.emit(CALL_PRIMITIVE(Conversion(INT, DOUBLE)))
        case JVM.l2i         => code.emit(CALL_PRIMITIVE(Conversion(LONG, INT)))
        case JVM.l2f         => code.emit(CALL_PRIMITIVE(Conversion(LONG, FLOAT)))
        case JVM.l2d         => code.emit(CALL_PRIMITIVE(Conversion(LONG, DOUBLE)))
        case JVM.f2i         => code.emit(CALL_PRIMITIVE(Conversion(FLOAT, INT)))
        case JVM.f2l         => code.emit(CALL_PRIMITIVE(Conversion(FLOAT, LONG)))
        case JVM.f2d         => code.emit(CALL_PRIMITIVE(Conversion(FLOAT, DOUBLE)))
        case JVM.d2i         => code.emit(CALL_PRIMITIVE(Conversion(DOUBLE, INT)))
        case JVM.d2l         => code.emit(CALL_PRIMITIVE(Conversion(DOUBLE, LONG)))
        case JVM.d2f         => code.emit(CALL_PRIMITIVE(Conversion(DOUBLE, FLOAT)))
        case JVM.i2b         => code.emit(CALL_PRIMITIVE(Conversion(INT, BYTE)))
        case JVM.i2c         => code.emit(CALL_PRIMITIVE(Conversion(INT, CHAR)))
        case JVM.i2s         => code.emit(CALL_PRIMITIVE(Conversion(INT, SHORT)))

        case JVM.lcmp        => code.emit(CALL_PRIMITIVE(Comparison(CMP, LONG)))
        case JVM.fcmpl       => code.emit(CALL_PRIMITIVE(Comparison(CMPL, FLOAT)))
        case JVM.fcmpg       => code.emit(CALL_PRIMITIVE(Comparison(CMPG, FLOAT)))
        case JVM.dcmpl       => code.emit(CALL_PRIMITIVE(Comparison(CMPL, DOUBLE)))
        case JVM.dcmpg       => code.emit(CALL_PRIMITIVE(Comparison(CMPG, DOUBLE)))

        case JVM.ifeq        => code.emit(LCZJUMP(parseJumpTarget, pc + size, EQ, INT))
        case JVM.ifne        => code.emit(LCZJUMP(parseJumpTarget, pc + size, NE, INT))
        case JVM.iflt        => code.emit(LCZJUMP(parseJumpTarget, pc + size, LT, INT))
        case JVM.ifge        => code.emit(LCZJUMP(parseJumpTarget, pc + size, GE, INT))
        case JVM.ifgt        => code.emit(LCZJUMP(parseJumpTarget, pc + size, GT, INT))
        case JVM.ifle        => code.emit(LCZJUMP(parseJumpTarget, pc + size, LE, INT))

        case JVM.if_icmpeq   => code.emit(LCJUMP(parseJumpTarget, pc + size, EQ, INT))
        case JVM.if_icmpne   => code.emit(LCJUMP(parseJumpTarget, pc + size, NE, INT))
        case JVM.if_icmplt   => code.emit(LCJUMP(parseJumpTarget, pc + size, LT, INT))
        case JVM.if_icmpge   => code.emit(LCJUMP(parseJumpTarget, pc + size, GE, INT))
        case JVM.if_icmpgt   => code.emit(LCJUMP(parseJumpTarget, pc + size, GT, INT))
        case JVM.if_icmple   => code.emit(LCJUMP(parseJumpTarget, pc + size, LE, INT))
        case JVM.if_acmpeq   => code.emit(LCJUMP(parseJumpTarget, pc + size, EQ, ObjectReference))
        case JVM.if_acmpne   => code.emit(LCJUMP(parseJumpTarget, pc + size, NE, ObjectReference))

        case JVM.goto        => emit(LJUMP(parseJumpTarget))
        case JVM.jsr         => sys.error("Cannot handle jsr/ret")
        case JVM.ret         => sys.error("Cannot handle jsr/ret")
        case JVM.tableswitch =>
          val padding = if ((pc + size) % 4 != 0) 4 - ((pc + size) % 4) else 0
          size += padding
          in.bp += padding
          assert((pc + size % 4) != 0, pc)
/*          var byte1 = in.nextByte; size += 1;
          while (byte1 == 0) { byte1 = in.nextByte; size += 1; }
          val default = byte1 << 24 | in.nextByte << 16 | in.nextByte << 8 | in.nextByte;
          size = size + 3
       */
          val default = pc + in.nextInt; size += 4
          val low  = in.nextInt
          val high = in.nextInt
          size += 8
          assert(low <= high, "Value low not <= high for tableswitch.")

          val tags = List.tabulate(high - low + 1)(n => List(low + n))
          val targets = for (_ <- tags) yield parseJumpTargetW
          code.emit(LSWITCH(tags, targets ::: List(default)))

        case JVM.lookupswitch =>
          val padding = if ((pc + size) % 4 != 0) 4 - ((pc + size) % 4) else 0
          size += padding
          in.bp += padding
          assert((pc + size % 4) != 0, pc)
          val default = pc + in.nextInt; size += 4
          val npairs = in.nextInt; size += 4
          var tags: List[List[Int]] = Nil
          var targets: List[Int] = Nil
          var i = 0
          while (i < npairs) {
            tags = List(in.nextInt) :: tags; size += 4
            targets = parseJumpTargetW :: targets; // parseJumpTargetW updates 'size' itself
            i += 1
          }
          targets = default :: targets
          code.emit(LSWITCH(tags.reverse, targets.reverse))

        case JVM.ireturn     => code.emit(RETURN(INT))
        case JVM.lreturn     => code.emit(RETURN(LONG))
        case JVM.freturn     => code.emit(RETURN(FLOAT))
        case JVM.dreturn     => code.emit(RETURN(DOUBLE))
        case JVM.areturn     => code.emit(RETURN(ObjectReference))
        case JVM.return_     => code.emit(RETURN(UNIT))

        case JVM.getstatic    =>
          val field = pool.getMemberSymbol(in.nextChar, static = true); size += 2
          if (field.hasModuleFlag)
            code emit LOAD_MODULE(field)
          else
            code emit LOAD_FIELD(field, isStatic = true)
        case JVM.putstatic   =>
          val field = pool.getMemberSymbol(in.nextChar, static = true); size += 2
          code.emit(STORE_FIELD(field, isStatic = true))
        case JVM.getfield    =>
          val field = pool.getMemberSymbol(in.nextChar, static = false); size += 2
          code.emit(LOAD_FIELD(field, isStatic = false))
        case JVM.putfield    =>
          val field = pool.getMemberSymbol(in.nextChar, static = false); size += 2
          code.emit(STORE_FIELD(field, isStatic = false))

        case JVM.invokevirtual =>
          val m = pool.getMemberSymbol(in.nextChar, static = false); size += 2
          code.emit(CALL_METHOD(m, Dynamic))
        case JVM.invokeinterface  =>
          val m = pool.getMemberSymbol(in.nextChar, static = false); size += 4
          in.skip(2)
          code.emit(CALL_METHOD(m, Dynamic))
        case JVM.invokespecial   =>
          val m = pool.getMemberSymbol(in.nextChar, static = false); size += 2
          val style = if (m.name == nme.CONSTRUCTOR || m.isPrivate) Static(onInstance = true)
                      else SuperCall(m.owner.name)
          code.emit(CALL_METHOD(m, style))
        case JVM.invokestatic    =>
          val m = pool.getMemberSymbol(in.nextChar, static = true); size += 2
          if (isBox(m))
            code.emit(BOX(toTypeKind(m.info.paramTypes.head)))
          else if (isUnbox(m))
            code.emit(UNBOX(toTypeKind(m.info.resultType)))
          else
<<<<<<< HEAD
            code.emit(CALL_METHOD(m, Static(onInstance = false)))
=======
            code.emit(CALL_METHOD(m, Static(false)))
        case JVM.invokedynamic  =>
          // TODO, this is just a place holder. A real implementation must parse the class constant entry
          debuglog("Found JVM invokedynamic instructionm, inserting place holder ICode INVOKE_DYNAMIC.")
          containsInvokeDynamic = true
          val poolEntry = in.nextChar
          in.skip(2)
          code.emit(INVOKE_DYNAMIC(poolEntry))
>>>>>>> a4785baf

        case JVM.new_          =>
          code.emit(NEW(REFERENCE(pool.getClassSymbol(in.nextChar))))
          size += 2
        case JVM.newarray      =>
          val kind = in.nextByte match {
            case T_BOOLEAN => BOOL
            case T_CHAR    => CHAR
            case T_FLOAT   => FLOAT
            case T_DOUBLE  => DOUBLE
            case T_BYTE    => BYTE
            case T_SHORT   => SHORT
            case T_INT     => INT
            case T_LONG    => LONG
          }
          size += 1
          code.emit(CREATE_ARRAY(kind, 1))

        case JVM.anewarray     =>
          val tpe = pool.getClassOrArrayType(in.nextChar); size += 2
          code.emit(CREATE_ARRAY(toTypeKind(tpe), 1))

        case JVM.arraylength   => code.emit(CALL_PRIMITIVE(ArrayLength(ObjectReference))); // the kind does not matter
        case JVM.athrow        => code.emit(THROW(definitions.ThrowableClass))
        case JVM.checkcast     =>
          code.emit(CHECK_CAST(toTypeKind(pool.getClassOrArrayType(in.nextChar)))); size += 2
        case JVM.instanceof    =>
          code.emit(IS_INSTANCE(toTypeKind(pool.getClassOrArrayType(in.nextChar)))); size += 2
        case JVM.monitorenter  => code.emit(MONITOR_ENTER())
        case JVM.monitorexit   => code.emit(MONITOR_EXIT())
        case JVM.wide          =>
          size += 1
          toUnsignedByte(in.nextByte) match {
            case JVM.iload  => code.emit(LOAD_LOCAL(code.getLocal(in.nextChar, INT)));    size += 2
            case JVM.lload  => code.emit(LOAD_LOCAL(code.getLocal(in.nextChar, LONG)));   size += 2
            case JVM.fload  => code.emit(LOAD_LOCAL(code.getLocal(in.nextChar, FLOAT)));  size += 2
            case JVM.dload  => code.emit(LOAD_LOCAL(code.getLocal(in.nextChar, DOUBLE))); size += 2
            case JVM.aload  => code.emit(LOAD_LOCAL(code.getLocal(in.nextChar, ObjectReference))); size += 2
            case JVM.istore => code.emit(STORE_LOCAL(code.getLocal(in.nextChar, INT)));    size += 2
            case JVM.lstore => code.emit(STORE_LOCAL(code.getLocal(in.nextChar, LONG)));   size += 2
            case JVM.fstore => code.emit(STORE_LOCAL(code.getLocal(in.nextChar, FLOAT)));  size += 2
            case JVM.dstore => code.emit(STORE_LOCAL(code.getLocal(in.nextChar, DOUBLE))); size += 2
            case JVM.astore => code.emit(STORE_LOCAL(code.getLocal(in.nextChar, ObjectReference))); size += 2
            case JVM.ret => sys.error("Cannot handle jsr/ret")
            case JVM.iinc =>
              size += 4
              val local = code.getLocal(in.nextChar, INT)
              code.emit(CONSTANT(Constant(in.nextChar)))
              code.emit(CALL_PRIMITIVE(Arithmetic(ADD, INT)))
              code.emit(STORE_LOCAL(local))
            case _ => sys.error("Invalid 'wide' operand")
          }

        case JVM.multianewarray =>
          size += 3
          val tpe = toTypeKind(pool getClassOrArrayType in.nextChar)
          val dim = in.nextByte
//          assert(dim == 1, "Cannot handle multidimensional arrays yet.")
          code emit CREATE_ARRAY(tpe, dim)

        case JVM.ifnull    => code emit LCZJUMP(parseJumpTarget, pc + size, EQ, ObjectReference)
        case JVM.ifnonnull => code emit LCZJUMP(parseJumpTarget, pc + size, NE, ObjectReference)
        case JVM.goto_w    => code emit LJUMP(parseJumpTargetW)
        case JVM.jsr_w     => sys.error("Cannot handle jsr/ret")

//        case _ => sys.error("Unknown bytecode")
      }
      pc += size
    }

    // add parameters
    var idx = if (method.isStatic) 0 else 1
    for (t <- method.symbol.tpe.paramTypes) {
      val kind = toTypeKind(t)
      this.method addParam code.enterParam(idx, kind)
      val width = if (kind.isWideType) 2 else 1
      idx += width
    }

    pc = 0
    while (pc < codeLength) parseInstruction()

    val exceptionEntries = in.nextChar.toInt
    code.containsEHs = (exceptionEntries != 0)
    var i = 0
    while (i < exceptionEntries) {
      // skip start end PC
      in.skip(4)
      // read the handler PC
      code.jmpTargets += in.nextChar
      // skip the exception type
      in.skip(2)
      i += 1
    }
    skipAttributes()

    code.toBasicBlock
    assert(method.hasCode, method)
    // reverse parameters, as they were prepended during code generation
    method.params = method.params.reverse

    if (code.containsDUPX)
      code.resolveDups()

    if (code.containsNEW)
      code.resolveNEWs()
  }

  /** Note: these methods are different from the methods of the same name found
   *  in Definitions.  These test whether a symbol represents one of the boxTo/unboxTo
   *  methods found in BoxesRunTime.  The others test whether a symbol represents a
   *  synthetic method from one of the fake companion classes of the primitive types,
   *  such as Int.box(5).
   */
  def isBox(m: Symbol): Boolean =
    (m.owner == definitions.BoxesRunTimeClass
        && m.name.startsWith("boxTo"))

  def isUnbox(m: Symbol): Boolean =
    (m.owner == definitions.BoxesRunTimeClass
        && m.name.startsWith("unboxTo"))

  /** Return the icode class that should include members with the given flags.
   *  There are two possible classes, the static part and the instance part.
   */
  def getCode(flags: Int): IClass =
    if (isScalaModule) staticCode
    else if ((flags & JAVA_ACC_STATIC) != 0) staticCode
    else instanceCode

  class LinearCode {
    val instrs: ListBuffer[(Int, Instruction)] = new ListBuffer
    val jmpTargets: mutable.Set[Int] = perRunCaches.newSet[Int]()
    val locals: mutable.Map[Int, List[(Local, TypeKind)]] = perRunCaches.newMap()

    var containsDUPX = false
    var containsNEW  = false
    var containsEHs  = false
    var containsInvokeDynamic = false

    def emit(i: Instruction) {
      instrs += ((pc, i))
      if (i.isInstanceOf[DupX])
        containsDUPX = true
      if (i.isInstanceOf[opcodes.NEW])
        containsNEW = true
    }

    /** Break this linear code in basic block representation
     *  As a side effect, it sets the `code` field of the current
     */
    def toBasicBlock: Code = {
      import opcodes._

      val code = new Code(method)
      method.setCode(code)
      method.bytecodeHasEHs = containsEHs
      method.bytecodeHasInvokeDynamic = containsInvokeDynamic
      var bb = code.startBlock

      def makeBasicBlocks: mutable.Map[Int, BasicBlock] =
        mutable.Map(jmpTargets.toSeq map (_ -> code.newBlock): _*)

      val blocks = makeBasicBlocks
      var otherBlock: BasicBlock = NoBasicBlock

      for ((pc, instr) <- instrs.iterator) {
//        Console.println("> " + pc + ": " + instr);
        if (jmpTargets(pc)) {
          otherBlock = blocks(pc)
          if (!bb.closed && otherBlock != bb) {
            bb.emit(JUMP(otherBlock))
            bb.close()
//            Console.println("\t> closing bb: " + bb)
          }
          bb = otherBlock
//          Console.println("\t> entering bb: " + bb)
        }
        instr match {
          case LJUMP(target) =>
            otherBlock = blocks(target)
            bb.emitOnly(JUMP(otherBlock))

          case LCJUMP(success, failure, cond, kind) =>
            otherBlock = blocks(success)
            val failBlock = blocks(failure)
            bb.emitOnly(CJUMP(otherBlock, failBlock, cond, kind))

          case LCZJUMP(success, failure, cond, kind) =>
            otherBlock = blocks(success)
            val failBlock = blocks(failure)
            bb.emitOnly(CZJUMP(otherBlock, failBlock, cond, kind))

          case LSWITCH(tags, targets) =>
            bb.emitOnly(SWITCH(tags, targets map blocks))

          case RETURN(_) =>
            bb emitOnly instr

          case THROW(clasz) =>
            bb emitOnly instr

          case _ =>
            bb emit instr
        }
      }

      method.code
    }

    def resolveDups() {
      import opcodes._

      val tfa = new analysis.MethodTFA() {
        import analysis._

        /** Abstract interpretation for one instruction. */
        override def mutatingInterpret(out: typeFlowLattice.Elem, i: Instruction): typeFlowLattice.Elem = {
          val stack = out.stack
          import stack.push
          i match {
            case DUP_X1 =>
              val (one, two) = stack.pop2
              push(one); push(two); push(one)

            case DUP_X2 =>
              val (one, two, three) = stack.pop3
              push(one); push(three); push(two); push(one)

            case DUP2_X1 =>
              val (one, two) = stack.pop2
              if (one.isWideType) {
                push(one); push(two); push(one)
              } else {
                val three = stack.pop
                push(two); push(one); push(three); push(two); push(one)
              }

            case DUP2_X2 =>
              val (one, two) = stack.pop2
              if (one.isWideType && two.isWideType) {
                push(one); push(two); push(one)
              } else if (one.isWideType) {
                val three = stack.pop
                assert(!three.isWideType, "Impossible")
                push(one); push(three); push(two); push(one)
              } else {
                val three = stack.pop
                if (three.isWideType) {
                  push(two); push(one); push(one); push(three); push(two); push(one)
                } else {
                  val four = stack.pop
                  push(two); push(one); push(four); push(one); push(three); push(two); push(one)
                }
              }

            case _ =>
              super.mutatingInterpret(out, i)
          }
          out
        }
      }

//      method.dump
      tfa.init(method)
      tfa.run()
      for (bb <- linearizer.linearize(method)) {
        var info = tfa.in(bb)
        for (i <- bb.toList) {
          i match {
            case DUP_X1 =>
              val one = info.stack.types(0)
              val two = info.stack.types(1)
              assert(!one.isWideType, "DUP_X1 expects values of size 1 on top of stack " + info.stack)
              val tmp1 = freshLocal(one)
              val tmp2 = freshLocal(two)
              bb.replaceInstruction(i, List(STORE_LOCAL(tmp1),
                  STORE_LOCAL(tmp2),
                  LOAD_LOCAL(tmp1),
                  LOAD_LOCAL(tmp2),
                  LOAD_LOCAL(tmp1)))

            case DUP_X2 =>
              val one = info.stack.types(0)
              val two = info.stack.types(1)
              assert (!one.isWideType, "DUP_X2 expects values of size 1 on top of stack " + info.stack)
              val tmp1 = freshLocal(one)
              val tmp2 = freshLocal(two)
              if (two.isWideType)
                bb.replaceInstruction(i, List(STORE_LOCAL(tmp1),
                  STORE_LOCAL(tmp2),
                  LOAD_LOCAL(tmp1),
                  LOAD_LOCAL(tmp2),
                  LOAD_LOCAL(tmp1)))
              else {
                val tmp3 = freshLocal(info.stack.types(2))
                bb.replaceInstruction(i, List(STORE_LOCAL(tmp1),
                  STORE_LOCAL(tmp2),
                  STORE_LOCAL(tmp3),
                  LOAD_LOCAL(tmp1),
                  LOAD_LOCAL(tmp3),
                  LOAD_LOCAL(tmp2),
                  LOAD_LOCAL(tmp1)))
              }

            case DUP2_X1 =>
              val one = info.stack.types(0)
              val two = info.stack.types(1)
              val tmp1 = freshLocal(one)
              val tmp2 = freshLocal(two)
              if (one.isWideType) {
                assert(!two.isWideType, "Impossible")
                bb.replaceInstruction(i, List(STORE_LOCAL(tmp1),
                  STORE_LOCAL(tmp2),
                  LOAD_LOCAL(tmp1),
                  LOAD_LOCAL(tmp2),
                  LOAD_LOCAL(tmp1)))
              } else {
                val tmp3 = freshLocal(info.stack.types(2))
                bb.replaceInstruction(i, List(STORE_LOCAL(tmp1),
                  STORE_LOCAL(tmp2),
                  STORE_LOCAL(tmp3),
                  LOAD_LOCAL(tmp1),
                  LOAD_LOCAL(tmp3),
                  LOAD_LOCAL(tmp2),
                  LOAD_LOCAL(tmp1)))
              }

            case DUP2_X2 =>
              val one = info.stack.types(0)
              val two = info.stack.types(1)
              val tmp1 = freshLocal(one)
              val tmp2 = freshLocal(two)
              if (one.isWideType && two.isWideType) {
                bb.replaceInstruction(i, List(STORE_LOCAL(tmp1),
                  STORE_LOCAL(tmp2),
                  LOAD_LOCAL(tmp1),
                  LOAD_LOCAL(tmp2),
                  LOAD_LOCAL(tmp1)))
              } else if (one.isWideType) {
                val three = info.stack.types(2)
                assert(!two.isWideType && !three.isWideType, "Impossible")
                val tmp3 = freshLocal(three)
                bb.replaceInstruction(i, List(STORE_LOCAL(tmp1),
                  STORE_LOCAL(tmp2),
                  STORE_LOCAL(tmp3),
                  LOAD_LOCAL(tmp1),
                  LOAD_LOCAL(tmp3),
                  LOAD_LOCAL(tmp2),
                  LOAD_LOCAL(tmp1)))
              } else {
                val three = info.stack.types(2)
                val tmp3 = freshLocal(three)
                if (three.isWideType) {
                  bb.replaceInstruction(i, List(STORE_LOCAL(tmp1),
                      STORE_LOCAL(tmp2),
                      STORE_LOCAL(tmp3),
                      LOAD_LOCAL(tmp2),
                      LOAD_LOCAL(tmp1),
                      LOAD_LOCAL(tmp3),
                      LOAD_LOCAL(tmp2),
                      LOAD_LOCAL(tmp1)))
                } else {
                  val four = info.stack.types(3)
                  val tmp4 = freshLocal(three)
                  assert(!four.isWideType, "Impossible")
                  bb.replaceInstruction(i, List(STORE_LOCAL(tmp1),
                      STORE_LOCAL(tmp2),
                      STORE_LOCAL(tmp3),
                      STORE_LOCAL(tmp4),
                      LOAD_LOCAL(tmp2),
                      LOAD_LOCAL(tmp1),
                      LOAD_LOCAL(tmp4),
                      LOAD_LOCAL(tmp3),
                      LOAD_LOCAL(tmp2),
                      LOAD_LOCAL(tmp1)))
                }
              }
            case _ =>
          }
          info = tfa.interpret(info, i)
        }
      }
    }

    /** Recover def-use chains for NEW and initializers. */
    def resolveNEWs() {
      import opcodes._
      val rdef = new reachingDefinitions.ReachingDefinitionsAnalysis
      rdef.init(method)
      rdef.run()

      for (bb <- method.code.blocks ; (i, idx) <- bb.toList.zipWithIndex) i match {
        case cm @ CALL_METHOD(m, Static(true)) if m.isClassConstructor =>
          def loop(bb0: BasicBlock, idx0: Int, depth: Int): Unit = {
            rdef.findDefs(bb0, idx0, 1, depth) match {
              case ((bb1, idx1)) :: _ =>
                bb1(idx1) match {
                  case _: DUP   => loop(bb1, idx1, 0)
                  case x: NEW   => x.init = cm
                  case _: THIS  => () // super constructor call
                  case producer => dumpMethodAndAbort(method, "producer: " + producer)
                }
              case _ => ()
            }
          }
          loop(bb, idx, m.info.paramTypes.length)

        case _ => ()
      }
    }

    /** Return the local at given index, with the given type. */
    def getLocal(idx: Int, kind: TypeKind): Local = {
      assert(idx < maxLocals, "Index too large for local variable.")

      def checkValidIndex() {
        locals.get(idx - 1) match {
          case Some(others) if others exists (_._2.isWideType) =>
            global.globalError("Illegal index: " + idx + " points in the middle of another local")
          case _ => ()
        }
        kind match {
          case LONG | DOUBLE if (locals.isDefinedAt(idx + 1)) =>
            global.globalError("Illegal index: " + idx + " overlaps " + locals(idx + 1) + "\nlocals: " + locals)
          case _ => ()
        }
      }

      locals.get(idx) match {
        case Some(ls) =>
          val l = ls find { loc => loc._2 isAssignabledTo kind }
          l match {
            case Some((loc, _)) => loc
            case None =>
              val l = freshLocal(kind)
              locals(idx) = (l, kind) :: locals(idx)
              log("Expected kind " + kind + " for local " + idx +
                " but only " + ls + " found. Added new local.")
              l
          }
        case None =>
          checkValidIndex()
          val l = freshLocal(idx, kind, isArg = false)
          debuglog("Added new local for idx " + idx + ": " + kind)
          locals += (idx -> List((l, kind)))
          l
      }
    }

    override def toString(): String = instrs.toList.mkString("", "\n", "")

    /** Return a fresh Local variable for the given index.
     */
    private def freshLocal(idx: Int, kind: TypeKind, isArg: Boolean) = {
      val sym = method.symbol.newVariable(newTermName("loc" + idx)).setInfo(kind.toType)
      val l = new Local(sym, kind, isArg)
      method.addLocal(l)
      l
    }

    private var count = 0

    /** Invent a new local, with a new index value outside the range of
     *  the original method. */
    def freshLocal(kind: TypeKind): Local = {
      count += 1
      freshLocal(maxLocals + count, kind, isArg = false)
    }

    /** add a method param with the given index. */
    def enterParam(idx: Int, kind: TypeKind) = {
      val sym = method.symbol.newVariable(newTermName("par" + idx)).setInfo(kind.toType)
      val l = new Local(sym, kind, true)
      assert(!locals.isDefinedAt(idx), locals(idx))
      locals += (idx -> List((l, kind)))
      l
    }

    /** Base class for branch instructions that take addresses. */
    abstract class LazyJump(pc: Int) extends Instruction {
      override def toString() = "LazyJump " + pc
      jmpTargets += pc
    }

    case class LJUMP(pc: Int) extends LazyJump(pc)

    case class LCJUMP(success: Int, failure: Int, cond: TestOp, kind: TypeKind)
      extends LazyJump(success) {
      override def toString(): String = "LCJUMP (" + kind + ") " + success + " : " + failure

      jmpTargets += failure
    }

    case class LCZJUMP(success: Int, failure: Int, cond: TestOp, kind: TypeKind)
      extends LazyJump(success) {
      override def toString(): String = "LCZJUMP (" + kind + ") " + success + " : " + failure

      jmpTargets += failure
    }

    case class LSWITCH(tags: List[List[Int]], targets: List[Int]) extends LazyJump(targets.head) {
      override def toString(): String = "LSWITCH (tags: " + tags + ") targets: " + targets

      jmpTargets ++= targets.tail
    }

    /** Duplicate and exchange pseudo-instruction. Should be later
     *  replaced by proper ICode */
    abstract class DupX extends Instruction

    case object DUP_X1 extends DupX
    case object DUP_X2 extends DupX
    case object DUP2_X1 extends DupX
    case object DUP2_X2 extends DupX
  }
}<|MERGE_RESOLUTION|>--- conflicted
+++ resolved
@@ -500,10 +500,7 @@
           else if (isUnbox(m))
             code.emit(UNBOX(toTypeKind(m.info.resultType)))
           else
-<<<<<<< HEAD
             code.emit(CALL_METHOD(m, Static(onInstance = false)))
-=======
-            code.emit(CALL_METHOD(m, Static(false)))
         case JVM.invokedynamic  =>
           // TODO, this is just a place holder. A real implementation must parse the class constant entry
           debuglog("Found JVM invokedynamic instructionm, inserting place holder ICode INVOKE_DYNAMIC.")
@@ -511,7 +508,6 @@
           val poolEntry = in.nextChar
           in.skip(2)
           code.emit(INVOKE_DYNAMIC(poolEntry))
->>>>>>> a4785baf
 
         case JVM.new_          =>
           code.emit(NEW(REFERENCE(pool.getClassSymbol(in.nextChar))))
