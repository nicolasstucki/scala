/*
 * Scala (https://www.scala-lang.org)
 *
 * Copyright EPFL and Lightbend, Inc.
 *
 * Licensed under Apache License 2.0
 * (http://www.apache.org/licenses/LICENSE-2.0).
 *
 * See the NOTICE file distributed with this work for
 * additional information regarding copyright ownership.
 */

package scala.tools.nsc
package symtab
package classfile

import java.lang.Float.floatToIntBits
import java.lang.Double.doubleToLongBits
import java.util.Arrays.fill

import scala.io.Codec
import scala.reflect.internal.pickling.{PickleBuffer, PickleFormat}
import scala.reflect.internal.util.shortClassOfInstance
import scala.collection.mutable
import PickleFormat._
import Flags._
import scala.annotation.tailrec

/**
 * Serialize a top-level module and/or class.
 *
 * @see [[scala.reflect.internal.pickling.PickleFormat PickleFormat]] for symbol table attribute format.
 *
 * @author Martin Odersky
 */
abstract class Pickler extends SubComponent {
  import global._

  val phaseName = "pickler"

  def newPhase(prev: Phase): StdPhase = new PicklePhase(prev)

  final def pickle(sym: Symbol, companion: Symbol, noPrivates: Boolean): Pickle = {
    initPickle(sym, noPrivates) { pickle =>
      def reserveDeclEntries(sym: Symbol): Unit = {
        if (pickle.reserveEntry(sym)) {
          if (sym.isClass) sym.info.decls.foreach(reserveDeclEntries)
          else if (sym.isModule) reserveDeclEntries(sym.moduleClass)
        }
      }

      val syms = sym :: (if (companion != NoSymbol) companion :: Nil else Nil)
      syms.foreach(reserveDeclEntries)
      syms.foreach { sym =>
        pickle.putDecl(sym)
      }
      pickle.writeArray()
    }
  }

  class PicklePhase(prev: Phase) extends StdPhase(prev) {
    import global.genBCode.postProcessor.classfileWriters.FileWriter
    private lazy val sigWriter: Option[FileWriter] =
      if (settings.YpickleWrite.isSetByUser && !settings.YpickleWrite.value.isEmpty) {
        val file = settings.pathFactory.getFile(settings.YpickleWrite.value) // might be a JAR (possibly still to be created) or a directory
        Some(FileWriter(global, file, None))
      }
      else
        None

    def apply(unit: CompilationUnit): Unit = {
      def pickle(tree: Tree): Unit = {
        tree match {
          case PackageDef(_, stats) =>
            stats foreach pickle
          case ClassDef(_, _, _, _) | ModuleDef(_, _, _) =>
            val sym = tree.symbol
            def shouldPickle(sym: Symbol) = currentRun.compiles(sym) && !currentRun.symData.contains(sym)
            if (shouldPickle(sym)) {
              def pickle(noPrivates: Boolean, writeToSymData: Boolean, writeToSigFile: Boolean): Unit = {
                val companion = sym.companionSymbol.filter(_.owner == sym.owner).filter(shouldPickle) // exclude companionship between package- and package object-owned symbols.
                val pickle = Pickler.this.pickle(sym, companion, noPrivates)
                if (writeToSymData) {
                  currentRun.symData(sym) = pickle
                  companion.andAlso(sym => currentRun.symData(sym) = pickle)
                  currentRun registerPickle sym
                }
                if (writeToSigFile)
                  writeSigFile(sym, pickle)
              }
              if (sigWriter.isDefined && settings.YpickleWriteApiOnly) {
                pickle(noPrivates = false, writeToSymData = true, writeToSigFile = false)
                pickle(noPrivates = true, writeToSymData = false, writeToSigFile = true)
              } else {
                pickle(noPrivates = false, writeToSymData = true, writeToSigFile = true)
              }
            }
          case _ =>
        }
      }

      try {
        pickle(unit.body)
      } catch {
        case e: FatalError =>
          for (t <- unit.body) {
            // If there are any erroneous types in the tree, then we will crash
            // when we pickle it: so let's report an error instead.  We know next
            // to nothing about what happened, but our supposition is a lot better
            // than "bad type: <error>" in terms of explanatory power.
            //
            // OPT: do this only as a recovery after fatal error. Checking in advance was expensive.
            if (t.isErroneous) {
              if (settings.debug) e.printStackTrace()
              reporter.error(t.pos, "erroneous or inaccessible type")
              return
            }
          }
          throw e
      }
    }

    override def run(): Unit = {
      try super.run()
      finally {
        closeSigWriter()
        _index = null
        _entries = null
      }
    }

    private def writeSigFile(sym: Symbol, pickle: PickleBuffer): Unit = {
      sigWriter.foreach { writer =>
        val binaryName = sym.javaBinaryNameString
        val binaryClassName = if (sym.isModule) binaryName.stripSuffix(nme.MODULE_SUFFIX_STRING) else binaryName
        val relativePath = binaryClassName + ".sig"
        val data = pickle.bytes.take(pickle.writeIndex)
        writer.writeFile(relativePath, data)
      }
    }
    private def closeSigWriter(): Unit = {
      sigWriter.foreach { writer =>
        writer.close()
        if (settings.verbose)
          reporter.echo(NoPosition, "[sig files written]")
      }
    }

    override protected def shouldSkipThisPhaseForJava: Boolean = !settings.YpickleJava.value
  }

  type Index   = mutable.AnyRefMap[AnyRef, Int] // a map from objects (symbols, types, names, ...) to indices into Entries
  type Entries = Array[AnyRef]

  final val InitEntriesSize = 256
  private[this] var _index: Index = _
  private[this] var _entries: Entries = _

  final def initPickle(root: Symbol, noPrivates: Boolean)(f: Pickle => Unit): Pickle = {
    if (_index eq null)   { _index   = new Index(InitEntriesSize) }
    if (_entries eq null) { _entries = new Entries(InitEntriesSize) }
    val pickle = new Pickle(root, _index, _entries, noPrivates)
    try f(pickle) finally { pickle.close(); _index.clear(); fill(_entries, null) }
    pickle
  }

  class Pickle private[Pickler](root: Symbol, private var index: Index, private var entries: Entries, noPrivates: Boolean)
      extends PickleBuffer(new Array[Byte](4096), -1, 0) {
    private val rootName  = root.name.toTermName
    private val rootOwner = root.owner
    private var ep        = 0
    private lazy val nonClassRoot = findSymbol(root.ownersIterator)(!_.isClass)
    def include(sym: Symbol) = !noPrivates || !sym.isPrivate || (sym.owner.isTrait && sym.isAccessor)

    def close(): Unit = { index = null; entries = null }

    private def isRootSym(sym: Symbol) =
      sym.name.toTermName == rootName && sym.owner == rootOwner

    /** Usually `sym.owner`, except when `sym` is pickle-local, while `sym.owner` is not.
      *
      * In the latter case, the alternative owner is the pickle root,
      * or a non-class owner of root (so that term-owned parameters remain term-owned).
      *
      * Note: tree pickling also finds its way here; e.g. in scala/bug#7501 the pickling
      * of trees in annotation arguments considers the parameter symbol of a method
      * called in such a tree as "local". The condition `sym.isValueParameter` was
      * added to fix that bug, but there may be a better way.
      */
    private def localizedOwner(sym: Symbol) =
      if (isLocalToPickle(sym) && !isRootSym(sym) && !isLocalToPickle(sym.owner))
        // don't use a class as the localized owner for type parameters that are not owned by a class: those are not instantiated by asSeenFrom
        // however, they would suddenly be considered by asSeenFrom if their localized owner became a class (causing the crashes of #4079, #2741)
        (if ((sym.isTypeParameter || sym.isValueParameter) && !sym.owner.isClass) nonClassRoot
         else root)
      else sym.owner

    /** Is root in symbol.owner*, or should it be treated as a local symbol
     *  anyway? This is the case if symbol is a refinement class,
     *  an existentially bound variable, or a higher-order type parameter.
     */
    @tailrec
    private def isLocalToPickle(sym: Symbol): Boolean = (sym != NoSymbol) && !sym.isPackageClass && (
         isRootSym(sym)
      || sym.isRefinementClass
      || sym.isAbstractType && sym.hasFlag(EXISTENTIAL) // existential param
      || sym.isParameter
      || isLocalToPickle(sym.owner)
    )
    private def isExternalSymbol(sym: Symbol): Boolean = (sym != NoSymbol) && !isLocalToPickle(sym)

    // Phase 1 methods: Populate entries/index ------------------------------------
    private val reserved = mutable.BitSet()
    final def reserveEntry(sym: Symbol): Boolean = {
      if (include(sym)) {
        reserved(ep) = true
        putEntry(sym)
        true
      } else false
    }

    /** Store entry e in index at next available position unless
     *  it is already there.
     *
     *  @return      true iff entry is new.
     */
    private def putEntry(entry: AnyRef): Boolean = {
      assert(index ne null, this)
      index.get(entry) match {
        case Some(i) =>
          reserved.remove(i)
        case None =>
          if (ep == entries.length) {
            val entries1 = new Array[AnyRef](ep * 2)
            System.arraycopy(entries, 0, entries1, 0, ep)
            entries = entries1
          }
          entries(ep) = entry
          index(entry) = ep
          ep = ep + 1
          true
      }
    }

    private def deskolemizeTypeSymbols(ref: AnyRef): AnyRef = ref match {
      case sym: Symbol => deskolemize(sym)
      case _           => ref
    }

    /** If the symbol is a type skolem, deskolemize and log it.
     *  If we fail to deskolemize, in a method like
     *    trait Trait[+A] { def f[CC[X]] : CC[A] }
     *  the applied type CC[A] will hold a different CC symbol
     *  than the type-constructor type-parameter CC.
     */
    private def deskolemize(sym: Symbol): Symbol = {
      if (sym.isTypeSkolem) {
        val sym1 = sym.deSkolemize
        log({
          val what0 = sym.defString
          val what = sym1.defString match {
            case `what0` => what0
            case other   => what0 + "->" + other
          }
          val where = sym.enclMethod.fullLocationString
          s"deskolemizing $what in $where"
        })
        sym1
      }
      else sym
    }

    def putDecl(sym: Symbol): Unit = if (include(sym)) putSymbol(sym)

    /** Store symbol in index. If symbol is local, also store everything it references.
     */
    def putSymbol(sym0: Symbol): Unit = {
      val sym = deskolemize(sym0)

      if (putEntry(sym)) {
        if (isLocalToPickle(sym)) {
          putEntry(sym.name)
          putSymbol(sym.owner)
          putSymbol(sym.privateWithin)
          putType(sym.info)
          if (sym.hasSelfType)
            putType(sym.typeOfThis)
          putSymbol(sym.alias)
          if (!sym.children.isEmpty) {
            val (locals, globals) = sym.children partition (_.isLocalClass)
            val children =
              if (locals.isEmpty) globals
              else {
                // The LOCAL_CHILD was introduced in 12a2b3b to fix Aladdin bug 1055. When a sealed
                // class/trait has local subclasses, a single <local child> class symbol is added
                // as pickled child (instead of a reference to the anonymous class; that was done
                // initially, but seems not to work, as the bug shows).
                // Adding the LOCAL_CHILD is necessary to retain exhaustivity warnings under separate
                // compilation. See test neg/aladdin1055.
                val parents = if (sym.isTrait) List(definitions.ObjectTpe, sym.tpe) else List(sym.tpe)
                globals + sym.newClassWithInfo(tpnme.LOCAL_CHILD, parents, EmptyScope, pos = sym.pos)
              }

            putChildren(sym, children.toList sortBy (_.sealedSortName))
          }
          for (annot <- (sym.annotations filter (ann => ann.isStatic && !ann.isErroneous)).reverse)
            putAnnotation(sym, annot)
        }
        else if (sym != NoSymbol) {
          putEntry(if (sym.isModuleClass) sym.name.toTermName else sym.name)
          if (!sym.owner.isRoot) putSymbol(sym.owner)
        }
      }
    }

    private def putSymbols(syms: List[Symbol]) =
      syms foreach putSymbol

    /** Store type and everything it refers to in map index.
     */
    private def putType(tp: Type): Unit = if (putEntry(tp)) {
      tp match {
        case NoType | NoPrefix =>
          ;
        case ThisType(sym) =>
          putSymbol(sym)
        case SingleType(pre, sym) =>
          putType(pre)
          putSymbol(sym)
        case SuperType(thistpe, supertpe) =>
          putType(thistpe)
          putType(supertpe)
        case ConstantType(value) =>
          putConstant(value)
        case TypeRef(pre, sym, args) =>
          putType(pre)
          putSymbol(sym)
          putTypes(args)
        case TypeBounds(lo, hi) =>
          putType(lo)
          putType(hi)
        case tp: CompoundType =>
          putSymbol(tp.typeSymbol)
          putTypes(tp.parents)
          tp.decls.toList.foreach(putDecl)
        case MethodType(params, restpe) =>
          putType(restpe)
          putSymbols(params)
        case NullaryMethodType(restpe) =>
          putType(restpe)
        case PolyType(tparams, restpe) =>
          putType(restpe)
          putSymbols(tparams)
        case ExistentialType(tparams, restpe) =>
          putType(restpe)
          putSymbols(tparams)
        case AnnotatedType(_, underlying) =>
          putType(underlying)
          tp.staticAnnotations foreach putAnnotation
        case _ =>
          throw new FatalError("bad type: " + tp + "(" + tp.getClass + ")")
      }
    }
    private def putTypes(tps: List[Type]): Unit = { tps foreach putType }

    private object putTreeTraverser extends Traverser {
      // Only used when pickling trees, i.e. in an argument of some Annotation
      // annotations in Modifiers are removed by the typechecker
      override def traverseModifiers(mods: Modifiers): Unit = if (putEntry(mods)) putEntry(mods.privateWithin)
      override def traverseName(name: Name): Unit           = putEntry(name)
      override def traverseConstant(const: Constant): Unit  = putEntry(const)
      override def traverse(tree: Tree): Unit               = putTree(tree)

      def put(tree: Tree): Unit = {
        if (tree.canHaveAttrs)
          putType(tree.tpe)
        if (tree.hasSymbolField)
          putSymbol(tree.symbol)

        super.traverse(tree)
      }
    }
    private def putTree(tree: Tree): Unit = {
      if (putEntry(tree))
        putTreeTraverser put tree
    }

    /** Store a constant in map index, along with anything it references.
     */
    private def putConstant(c: Constant): Unit = {
      if (putEntry(c)) {
        if (c.tag == StringTag) putEntry(newTermName(c.stringValue))
        else if (c.tag == ClazzTag) putType(c.typeValue)
        else if (c.tag == EnumTag) putSymbol(c.symbolValue)
      }
    }

    private def putChildren(sym: Symbol, children: List[Symbol]): Unit = {
      putEntry(sym -> children)
      children foreach putSymbol
    }

    /** used in putSymbol only, i.e. annotations on definitions, not on types */
    private def putAnnotation(sym: Symbol, annot: AnnotationInfo): Unit = {
      // if an annotation with the same arguments is applied to the
      // same symbol multiple times, it's only pickled once.
      if (putEntry(sym -> annot))
        putAnnotationBody(annot)
    }

    private def putAnnotation(annot: AnnotationInfo): Unit = {
      if (putEntry(annot))
        putAnnotationBody(annot)
    }

    /** Puts the members of an AnnotationInfo */
    private def putAnnotationBody(annot: AnnotationInfo): Unit = {
      def putAnnotArg(arg: Tree): Unit = {
        arg match {
          case Literal(c) => putConstant(c)
          case _ => putTree(arg)
        }
      }
      def putClassfileAnnotArg(carg: ClassfileAnnotArg): Unit = {
        (carg: @unchecked) match {
          case LiteralAnnotArg(const)  => putConstant(const)
          case ArrayAnnotArg(args)     => if (putEntry(carg)) args foreach putClassfileAnnotArg
          case NestedAnnotArg(annInfo) => putAnnotation(annInfo)
        }
      }
      val AnnotationInfo(tpe, args, assocs) = annot
      putType(tpe)
      args foreach putAnnotArg
      assocs foreach { asc =>
        putEntry(asc._1)
        putClassfileAnnotArg(asc._2)
      }
    }

    // Phase 2 methods: Write all entries to byte array ------------------------------

    /** Write a reference to object, i.e., the object's number in the map index.
     */
    private def writeRef(ref: AnyRef): Unit = {
      assert(index ne null, this)
      writeNat(index(deskolemizeTypeSymbols(ref)))
    }
    private def writeRefs(refs: List[AnyRef]): Unit = refs foreach writeRef

    private def writeRefsWithLength(refs: List[AnyRef]): Unit = {
      writeNat(refs.length)
      writeRefs(refs)
    }

    /** Write name, owner, flags, and info of a symbol.
     */
    private def writeSymInfo(sym: Symbol): Unit = {
      writeRef(sym.name)
      writeRef(localizedOwner(sym))
      writeLongNat((rawToPickledFlags(sym.rawflags & PickledFlags)))
      if (sym.hasAccessBoundary) writeRef(sym.privateWithin)
      writeRef(sym.info)
    }

    /** Write a name in UTF8 format. */
    private def writeName(name: Name): Unit = {
      ensureCapacity(name.length * 3)
      val utfBytes = Codec toUTF8 name.toString
      System.arraycopy(utfBytes, 0, bytes, writeIndex, utfBytes.length)
      writeIndex += utfBytes.length
    }

    /** Write an annotation */
    private def writeAnnotation(annot: AnnotationInfo): Unit = {
      def writeAnnotArg(arg: Tree): Unit = {
        arg match {
          case Literal(c) => writeRef(c)
          case _ => writeRef(arg)
        }
      }

      writeRef(annot.atp)
      annot.args foreach writeAnnotArg
      annot.assocs foreach { asc =>
        writeRef(asc._1)
        writeClassfileAnnotArg(asc._2)
      }
    }

    /** Write a ClassfileAnnotArg (argument to classfile annotation) */
    def writeClassfileAnnotArg(carg: ClassfileAnnotArg): Unit = {
      (carg: @unchecked) match {
        case LiteralAnnotArg(const)  => writeRef(const)
        case ArrayAnnotArg(args)     => writeRef(carg)
        case NestedAnnotArg(annInfo) => writeRef(annInfo)
      }
    }

    private object writeTreeBodyTraverser extends Traverser {
      private var refs = false
      @inline private def asRefs[T](body: => T): T = {
        val saved = refs
        refs = true
        try body finally refs = saved
      }
      override def traverseModifiers(mods: Modifiers): Unit          = if (refs) writeRef(mods) else super.traverseModifiers(mods)
      override def traverseName(name: Name): Unit                    = writeRef(name)
      override def traverseConstant(const: Constant): Unit           = writeRef(const)
      override def traverseParams(params: List[Tree]): Unit          = writeRefsWithLength(params)
      override def traverseParamss(vparamss: List[List[Tree]]): Unit = {
        writeNat(vparamss.length)
        super.traverseParamss(vparamss)
      }
      override def traverse(tree: Tree): Unit = {
        if (refs)
          writeRef(tree)
        else {
          writeRef(tree.tpe)
          if (tree.hasSymbolField)
            writeRef(tree.symbol)

          asRefs(super.traverse(tree))
        }
      }
    }

    /** Write an entry */
    private def writeEntry(entry: AnyRef): Unit = {
      def writeLocalSymbolBody(sym: Symbol): Unit = {
        writeSymInfo(sym)
        sym match {
          case _: ClassSymbol if sym.hasSelfType => writeRef(sym.typeOfThis)
          case _: TermSymbol if sym.alias.exists => writeRef(sym.alias)
          case _                                 =>
        }
      }
      def writeExtSymbolBody(sym: Symbol): Unit = {
        val name = if (sym.isModuleClass) sym.name.toTermName else sym.name
        writeRef(name)
        if (!sym.owner.isRoot)
          writeRef(sym.owner)
      }
      def writeSymbolBody(sym: Symbol): Unit = {
        if (sym ne NoSymbol) {
          if (isLocalToPickle(sym))
            writeLocalSymbolBody(sym)
          else
            writeExtSymbolBody(sym)
        }
      }

      // NullaryMethodType reuses POLYtpe since those can never have an empty list of tparams.
      // TODO: is there any way this can come back and bite us in the bottom?
      // ugliness and thrift aside, this should make this somewhat more backward compatible
      // (I'm not sure how old scalac's would deal with nested PolyTypes, as these used to be folded into one)
      def writeTypeBody(tpe: Type): Unit = tpe match {
        case NoType | NoPrefix                   =>
        case ThisType(sym)                       => writeRef(sym)
        case SingleType(pre, sym)                => writeRef(pre) ; writeRef(sym)
        case SuperType(thistpe, supertpe)        => writeRef(thistpe) ; writeRef(supertpe)
        case ConstantType(value)                 => writeRef(value)
        case TypeBounds(lo, hi)                  => writeRef(lo) ; writeRef(hi)
        case TypeRef(pre, sym, args)             => writeRef(pre) ; writeRef(sym); writeRefs(args)
        case MethodType(formals, restpe)         => writeRef(restpe) ; writeRefs(formals)
        case NullaryMethodType(restpe)           => writeRef(restpe); writeRefs(Nil)
        case PolyType(tparams, restpe)           => writeRef(restpe); writeRefs(tparams)
        case ExistentialType(tparams, restpe)    => writeRef(restpe); writeRefs(tparams)
        case StaticallyAnnotatedType(annots, tp) => writeRef(tp) ; writeRefs(annots)
        case AnnotatedType(_, tp)                => writeTypeBody(tp) // write the underlying type if there are no static annotations
        case CompoundType(parents, _, clazz)     => writeRef(clazz); writeRefs(parents)
      }

      def writeTreeBody(tree: Tree): Unit = {
        writeNat(picklerSubTag(tree))
        if (!tree.isEmpty)
          writeTreeBodyTraverser traverse tree
      }

      def writeConstant(c: Constant): Unit = c.tag match {
        case BooleanTag => writeLong(if (c.booleanValue) 1 else 0)
        case FloatTag   => writeLong(floatToIntBits(c.floatValue).toLong)
        case DoubleTag  => writeLong(doubleToLongBits(c.doubleValue))
        case StringTag  => writeRef(newTermName(c.stringValue))
        case ClazzTag   => writeRef(c.typeValue)
        case EnumTag    => writeRef(c.symbolValue)
        case tag        => if (ByteTag <= tag && tag <= LongTag) writeLong(c.longValue)
      }

      def writeModifiers(mods: Modifiers): Unit = {
        val pflags = rawToPickledFlags(mods.flags)
        writeNat((pflags >> 32).toInt)
        writeNat((pflags & 0xFFFFFFFF).toInt)
        writeRef(mods.privateWithin)
      }

      def writeSymbolTuple(target: Symbol, other: Any): Unit = {
        writeRef(target)
        other match {
          case annot: AnnotationInfo             => writeAnnotation(annot)
          case children: List[Symbol @unchecked] => writeRefs(children)
          case _                                 =>
        }
      }

      def writeBody(entry: AnyRef): Unit = entry match {
        case tree: Tree              => writeTreeBody(tree)
        case sym: Symbol             => writeSymbolBody(sym)
        case tpe: Type               => writeTypeBody(tpe)
        case name: Name              => writeName(name)
        case const: Constant         => writeConstant(const)
        case mods: Modifiers         => writeModifiers(mods)
        case annot: AnnotationInfo   => writeAnnotation(annot)
        case (target: Symbol, other) => writeSymbolTuple(target, other)
        case ArrayAnnotArg(args)     => args foreach writeClassfileAnnotArg
        case _                       => devWarning(s"Unexpected entry to pickler ${shortClassOfInstance(entry)} $entry")
      }

      // begin writeEntry
      // The picklerTag method can't determine if it's an external symbol reference
      val tag = entry match {
        case sym: Symbol if isExternalSymbol(sym) => if (sym.isModuleClass) EXTMODCLASSref else EXTref
        case _                                    => picklerTag(entry)
      }
      writeNat(tag)
      writeByte(0) // reserve a place to record the number of bytes written
      val start = writeIndex
      writeBody(entry)
      val length = writeIndex - start
      patchNat(start - 1, length) // patch bytes written over the placeholder
    }

    /** Write byte array */
<<<<<<< HEAD
    private def writeArray(): Unit = {
      assert(writeIndex == 0, "Index must be zero")
=======
    final def writeArray() {
      assert(writeIndex == 0)
>>>>>>> a5899d96
      assert(index ne null, this)
      writeNat(MajorVersion)
      writeNat(MinorVersion)
      writeNat(ep)

      entries take ep foreach writeEntry
    }

    override def toString = "" + rootName + " in " + rootOwner
  }
}<|MERGE_RESOLUTION|>--- conflicted
+++ resolved
@@ -630,13 +630,8 @@
     }
 
     /** Write byte array */
-<<<<<<< HEAD
-    private def writeArray(): Unit = {
+    final def writeArray(): Unit = {
       assert(writeIndex == 0, "Index must be zero")
-=======
-    final def writeArray() {
-      assert(writeIndex == 0)
->>>>>>> a5899d96
       assert(index ne null, this)
       writeNat(MajorVersion)
       writeNat(MinorVersion)
