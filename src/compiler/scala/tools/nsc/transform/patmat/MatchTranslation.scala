--- conflicted
+++ resolved
@@ -224,13 +224,8 @@
       // val packedPt = repeatedToSeq(typer.packedType(match_, context.owner))
       val selectorSym = freshSym(selector.pos, pureType(selectorTp)) setFlag treeInfo.SYNTH_CASE_FLAGS
 
-<<<<<<< HEAD
       // pt = Any* occurs when compiling test/files/pos/annotDepMethType.scala
-      val combined = combineCases(selector, selectorSym, nonSyntheticCases map translateCase(selectorSym, pt), pt, matchOwner, defaultOverride)
-=======
-      // pt = Any* occurs when compiling test/files/pos/annotDepMethType.scala  with -Xexperimental
       val combined = combineCases(selector, selectorSym, nonSyntheticCases map translateCase(selectorSym, pt), pt, selectorPos, matchOwner, defaultOverride)
->>>>>>> 7190b760
 
       if (StatisticsStatics.areSomeColdStatsEnabled) statistics.stopTimer(statistics.patmatNanos, start)
       combined
