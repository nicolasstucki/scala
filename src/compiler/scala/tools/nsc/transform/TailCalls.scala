/* NSC -- new scala compiler
 * Copyright 2005-2011 LAMP/EPFL
 * @author Iulian Dragos
 */

package scala.tools.nsc
package transform

import symtab.Flags
import Flags.SYNTHETIC

/** Perform tail recursive call elimination.
 *
 *  @author Iulian Dragos
 *  @version 1.0
 */
abstract class TailCalls extends Transform {
  import global._                     // the global environment
  import definitions._                // standard classes and methods
  import typer.{ typed, typedPos }    // methods to type trees

  val phaseName: String = "tailcalls"

  def newTransformer(unit: CompilationUnit): Transformer =
    new TailCallElimination(unit)

  /** Create a new phase which applies transformer */
  override def newPhase(prev: scala.tools.nsc.Phase): StdPhase = new Phase(prev)

  /** The phase defined by this transform */
  class Phase(prev: scala.tools.nsc.Phase) extends StdPhase(prev) {
    def apply(unit: global.CompilationUnit) {
      if (!(settings.debuginfo.value == "notailcalls")) {
        newTransformer(unit).transformUnit(unit);
      }
    }
  }

  /**
   * A Tail Call Transformer
   *
   * @author     Erik Stenman, Iulian Dragos
   * @version    1.1
   *
   * What it does:
   * <p>
   *   Finds method calls in tail-position and replaces them with jumps.
   *   A call is in a tail-position if it is the last instruction to be
   *   executed in the body of a method.  This is done by recursing over
   *   the trees that may contain calls in tail-position (trees that can't
   *   contain such calls are not transformed). However, they are not that
   *   many.
   * </p>
   * <p>
   *   Self-recursive calls in tail-position are replaced by jumps to a
   *   label at the beginning of the method. As the JVM provides no way to
   *   jump from a method to another one, non-recursive calls in
   *   tail-position are not optimized.
   * </p>
   * <p>
   *   A method call is self-recursive if it calls the current method and
   *   the method is final (otherwise, it could
   *   be a call to an overridden method in a subclass). Furthermore, If
   *   the method has type parameters, the call must contain these
   *   parameters as type arguments. Recursive calls on a different instance
   *   are optimized. Since 'this' is not a local variable, a dummy local val
   *   is added and used as a label parameter. The backend knows to load
   *   the corresponding argument in the 'this' (local at index 0). This dummy local
   *   is never used and should be cleand up by dead code elimination (when enabled).
   * </p>
   * <p>
   *   This phase has been moved before pattern matching to catch more
   *   of the common cases of tail recursive functions. This means that
   *   more cases should be taken into account (like nested function, and
   *   pattern cases).
   * </p>
   * <p>
   *   If a method contains self-recursive calls, a label is added to at
   *   the beginning of its body and the calls are replaced by jumps to
   *   that label.
   * </p>
   * <p>
   *   Assumes: <code>Uncurry</code> has been run already, and no multiple
   *            parameter lists exit.
   * </p>
   */
  class TailCallElimination(unit: CompilationUnit) extends Transformer {
    private val defaultReason = "it contains a recursive call not in tail position"

    class Context() {
      /** The current method */
      var method: Symbol = NoSymbol

      /** The current tail-call label */
      var label: Symbol = NoSymbol

      /** The expected type arguments of self-recursive calls */
      var tparams: List[Symbol] = Nil

      /** Tells whether we are in a (possible) tail position */
      var tailPos = false

      /** The reason this method could not be optimized. */
      var failReason = defaultReason
      var failPos    = method.pos

      /** Has the label been accessed? */
      var accessed = false

      def this(that: Context) = {
        this()
        this.method   = that.method
        this.tparams  = that.tparams
        this.tailPos  = that.tailPos
        this.accessed = that.accessed
        this.failPos  = that.failPos
        this.label    = that.label
      }
      def this(dd: DefDef) {
        this()
        this.method   = dd.symbol
        this.tparams  = dd.tparams map (_.symbol)
        this.tailPos  = true
        this.accessed = false
        this.failPos  = dd.pos

        /** Create a new method symbol for the current method and store it in
          * the label field.
          */
        this.label    = {
          val label     = method.newLabel(newTermName("_" + method.name), method.pos)
          val thisParam = method.newSyntheticValueParam(currentClass.typeOfThis)
          label setInfo MethodType(thisParam :: method.tpe.params, method.tpe.finalResultType)
        }
        if (isEligible)
          label substInfo (method.tpe.typeParams, tparams)
      }

      def enclosingType    = method.enclClass.typeOfThis
      def methodTypeParams = method.tpe.typeParams
      def isEligible       = method.isEffectivelyFinal
      // @tailrec annotation indicates mandatory transformation
      def isMandatory      = method.hasAnnotation(TailrecClass) && !forMSIL
      def isTransformed    = isEligible && accessed
      def tailrecFailure() = unit.error(failPos, "could not optimize @tailrec annotated " + method + ": " + failReason)

      def newThis(pos: Position) = method.newValue(nme.THIS, pos, SYNTHETIC) setInfo currentClass.typeOfThis

      override def toString(): String = (
        "" + method.name + " tparams: " + tparams + " tailPos: " + tailPos +
        " accessed: " + accessed + "\nLabel: " + label + "\nLabel type: " + label.info
      )
    }

    private var ctx: Context = new Context()
    private def noTailContext() = {
      val t = new Context(ctx)
      t.tailPos = false
      t
    }

    /** Rewrite this tree to contain no tail recursive calls */
    def transform(tree: Tree, nctx: Context): Tree = {
      val saved = ctx
      ctx = nctx
      try transform(tree)
      finally this.ctx = saved
    }

    def noTailTransform(tree: Tree): Tree = transform(tree, noTailContext())
    def noTailTransforms(trees: List[Tree]) = {
      val nctx = noTailContext()
      trees map (t => transform(t, nctx))
    }

    /**
     * Transforms methods with synchronized body into synchronized methods
     */
    private def transformSynchronizedMethods(tree: Tree): Tree = {
      def isSelfSynchronized(body: Apply) = body.fun match {
        case TypeApply(fun @ Select(This(_), _), List(TypeTree()))
        if (fun.symbol == Object_synchronized &&
          fun.qualifier.symbol == tree.symbol.enclClass &&
          !tree.symbol.enclClass.isTrait) => true
        case _ => false
      }

      tree match {
        case DefDef(mods, name, tparams, vparamss, tpt, rhs @ Apply(_, List(body)))
        if (isSelfSynchronized(rhs)) =>
          val res = treeCopy.DefDef(tree, mods, name, tparams, vparamss, tpt, body)
          res.symbol withAnnotation AnnotationInfo(SynchronizedAttr.tpe, Nil, Nil)
          res
        case _ =>
          tree
      }
    }

    override def transform(tree: Tree): Tree = {
      /** A possibly polymorphic apply to be considered for tail call transformation.
       */
      def rewriteApply(target: Tree, fun: Tree, targs: List[Tree], args: List[Tree]) = {
        val receiver: Tree = fun match {
          case Select(qual, _)  => qual
          case _                => EmptyTree
        }

        def receiverIsSame    = ctx.enclosingType.widen =:= receiver.tpe.widen
        def receiverIsSuper   = ctx.enclosingType.widen <:< receiver.tpe.widen
        def isRecursiveCall   = (ctx.method eq fun.symbol) && ctx.tailPos
        def transformArgs     = noTailTransforms(args)
        def matchesTypeArgs   = ctx.tparams sameElements (targs map (_.tpe.typeSymbol))

        /** Records failure reason in Context for reporting.
         *  Position is unchanged (by default, the method definition.)
         */
        def fail(reason: String) = {
          debuglog("Cannot rewrite recursive call at: " + fun.pos + " because: " + reason)

          ctx.failReason = reason
          treeCopy.Apply(tree, target, transformArgs)
        }
        /** Position of failure is that of the tree being considered.
         */
        def failHere(reason: String) = {
          ctx.failPos = fun.pos
          fail(reason)
        }
        def rewriteTailCall(recv: Tree): Tree = {
          debuglog("Rewriting tail recursive call:  " + fun.pos.lineContent.trim)

          ctx.accessed = true
          typedPos(fun.pos)(Apply(Ident(ctx.label), recv :: transformArgs))
        }

        if (!ctx.isEligible)            fail("it is neither private nor final so can be overridden")
        else if (!isRecursiveCall) {
          if (receiverIsSuper)          failHere("it contains a recursive call targetting a supertype")
          else                          failHere(defaultReason)
        }
        else if (!matchesTypeArgs)      failHere("it is called recursively with different type arguments")
        else if (receiver == EmptyTree) rewriteTailCall(This(currentClass))
        else if (forMSIL)               fail("it cannot be optimized on MSIL")
        else if (!receiverIsSame)       failHere("it changes type of 'this' on a polymorphic recursive call")
        else                            rewriteTailCall(receiver)
      }

<<<<<<< HEAD
      tree match {
        case dd @ DefDef(_, _, _, vparamss0, _, rhs0) =>
=======
      transformSynchronizedMethods(tree) match {
        case dd @ DefDef(mods, name, tparams, vparams, tpt, rhs) =>
>>>>>>> 01ee3de9
          val newCtx = new Context(dd)
          debuglog("Considering " + dd.name + " for tailcalls")
          val newRHS = transform(rhs0, newCtx)

          deriveDefDef(tree)(rhs => 
            if (newCtx.isTransformed) {
              /** We have rewritten the tree, but there may be nested recursive calls remaining.
               *  If @tailrec is given we need to fail those now.
               */
              if (newCtx.isMandatory) {
                for (t @ Apply(fn, _) <- newRHS ; if fn.symbol == newCtx.method) {
                  newCtx.failPos = t.pos
                  newCtx.tailrecFailure()
                }
              }
              val newThis = newCtx.newThis(tree.pos)
              val vpSyms  = vparamss0.flatten map (_.symbol)

              typedPos(tree.pos)(Block(
                List(ValDef(newThis, This(currentClass))),
                LabelDef(newCtx.label, newThis :: vpSyms, newRHS)
              ))
            }
            else {
              if (newCtx.isMandatory)
                newCtx.tailrecFailure()

              newRHS
            }
          )

        case Block(stats, expr) =>
          treeCopy.Block(tree,
            noTailTransforms(stats),
            transform(expr)
          )

        case CaseDef(pat, guard, body) =>
          deriveCaseDef(tree)(transform)

        case If(cond, thenp, elsep) =>
          treeCopy.If(tree,
            cond,
            transform(thenp),
            transform(elsep)
          )

        case Match(selector, cases) =>
          treeCopy.Match(tree,
            noTailTransform(selector),
            transformTrees(cases).asInstanceOf[List[CaseDef]]
          )

        case Try(block, catches, finalizer) =>
           // no calls inside a try are in tail position, but keep recursing for nested functions
          treeCopy.Try(tree,
            noTailTransform(block),
            noTailTransforms(catches).asInstanceOf[List[CaseDef]],
            noTailTransform(finalizer)
          )

        case Apply(tapply @ TypeApply(fun, targs), vargs) =>
          rewriteApply(tapply, fun, targs, vargs)

        case Apply(fun, args) =>
          if (fun.symbol == Boolean_or || fun.symbol == Boolean_and)
            treeCopy.Apply(tree, fun, transformTrees(args))
          else
            rewriteApply(fun, fun, Nil, args)

        case Alternative(_) | Star(_) | Bind(_, _) =>
          sys.error("We should've never gotten inside a pattern")
        case EmptyTree | Super(_, _) | This(_) | Select(_, _) | Ident(_) | Literal(_) | Function(_, _) | TypeTree() =>
          tree
        case _ =>
          super.transform(tree)
      }
    }
  }
}<|MERGE_RESOLUTION|>--- conflicted
+++ resolved
@@ -245,13 +245,8 @@
         else                            rewriteTailCall(receiver)
       }
 
-<<<<<<< HEAD
-      tree match {
-        case dd @ DefDef(_, _, _, vparamss0, _, rhs0) =>
-=======
       transformSynchronizedMethods(tree) match {
         case dd @ DefDef(mods, name, tparams, vparams, tpt, rhs) =>
->>>>>>> 01ee3de9
           val newCtx = new Context(dd)
           debuglog("Considering " + dd.name + " for tailcalls")
           val newRHS = transform(rhs0, newCtx)
