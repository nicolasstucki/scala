--- conflicted
+++ resolved
@@ -455,13 +455,9 @@
     lazy val IteratorClass          = requiredClass[scala.collection.Iterator[_]]
     lazy val IterableClass          = requiredClass[scala.collection.Iterable[_]]
     lazy val ListClass              = requiredClass[scala.collection.immutable.List[_]]
-<<<<<<< HEAD
+             def List_cons              = getMemberMethod(ListClass, nme.CONS)
     @migration("SeqClass now refers to scala.collection.immutable.Seq", "2.13.0")
     lazy val SeqClass               = if(isNewCollections) requiredClass[scala.collection.immutable.Seq[_]] else requiredClass[scala.collection.Seq[_]]
-=======
-         def List_cons              = getMemberMethod(ListClass, nme.CONS)
-    lazy val SeqClass               = requiredClass[scala.collection.Seq[_]]
->>>>>>> 9a221940
     lazy val JavaStringBuilderClass = requiredClass[java.lang.StringBuilder]
     lazy val JavaStringBufferClass  = requiredClass[java.lang.StringBuffer]
     lazy val JavaCharSequenceClass  = requiredClass[java.lang.CharSequence]
