/*
 * Scala (https://www.scala-lang.org)
 *
 * Copyright EPFL and Lightbend, Inc.
 *
 * Licensed under Apache License 2.0
 * (http://www.apache.org/licenses/LICENSE-2.0).
 *
 * See the NOTICE file distributed with this work for
 * additional information regarding copyright ownership.
 */

package scala
package reflect
package internal

import Variance._
import scala.collection.mutable
import scala.annotation.tailrec
import scala.reflect.internal.util.ReusableInstance

/** See comments at scala.reflect.internal.Variance.
 */
trait Variances {
  self: SymbolTable =>

  /** Used in Refchecks.
   *  TODO - eliminate duplication with varianceInType
   */
  class VarianceValidator extends InternalTraverser {
    private[this] val escapedLocals = mutable.HashSet[Symbol]()
    // A flag for when we're in a refinement, meaning method parameter types
    // need to be checked.
    private[this] var inRefinement = false
    @inline private def withinRefinement(body: => Type): Type = {
      val saved = inRefinement
      inRefinement = true
      try body finally inRefinement = saved
    }

    /** Is every symbol in the owner chain between `site` and the owner of `sym`
     *  either a term symbol or private[this]? If not, add `sym` to the set of
     *  escaped locals.
     *  @pre  sym.isLocalToThis
     */
    @tailrec final def checkForEscape(sym: Symbol, site: Symbol): Unit = {
      if (site == sym.owner || site == sym.owner.moduleClass || site.hasPackageFlag) () // done
      else if (site.isTerm || site.isPrivateLocal) checkForEscape(sym, site.owner) // ok - recurse to owner
      else escapedLocals += sym
    }

    protected def issueVarianceError(base: Symbol, sym: Symbol, required: Variance): Unit = ()

    // Flip occurrences of type parameters and parameters, unless
    //  - it's a constructor, or case class factory or extractor
    //  - it's a type parameter of tvar's owner.
    def shouldFlip(sym: Symbol, tvar: Symbol) = (
         sym.isParameter
      && !(tvar.isTypeParameterOrSkolem && sym.isTypeParameterOrSkolem && tvar.owner == sym.owner)
    )
    // Is `sym` is local to a term or is private[this] or protected[this]?
    def isExemptFromVariance(sym: Symbol): Boolean = !sym.owner.isClass || (
         (sym.isLocalToThis || sym.isSuperAccessor) // super accessors are implicitly local #4345
      && !escapedLocals(sym)
    )

    private object ValidateVarianceMap extends VariancedTypeMap {
      private[this] var base: Symbol = _

      /** The variance of a symbol occurrence of `tvar` seen at the level of the definition of `base`.
       *  The search proceeds from `base` to the owner of `tvar`.
       *  Initially the state is covariant, but it might change along the search.
       *
       *  A local alias type is treated as Bivariant;
       *  this is OK because such aliases are expanded for variance checking.
       *  However, for an alias which might be externally visible, we must assume Invariant,
       *  because there may be references to the type parameter that are not checked,
       *  leading to unsoundness (see scala/bug#6566).
       */
      def relativeVariance(tvar: Symbol): Variance = {
        def nextVariance(sym: Symbol, v: Variance): Variance =
          if (shouldFlip(sym, tvar)) v.flip
          else if (isExemptFromVariance(sym)) Bivariant
          else if (sym.isAliasType) Invariant
          else v

        @tailrec
        def loop(sym: Symbol, v: Variance): Variance = (
          if (sym == tvar.owner || v.isBivariant) v
          else loop(sym.owner, nextVariance(sym, v))
        )
        loop(base, Covariant)
      }
      def isUncheckedVariance(tp: Type) = tp match {
        case AnnotatedType(annots, _)    => annots exists (_ matches definitions.uncheckedVarianceClass)
        case _                           => false
      }

      private def checkVarianceOfSymbol(sym: Symbol): Unit = {
        val relative = relativeVariance(sym)
        val required = relative * variance
        if (!relative.isBivariant) {
          def sym_s  = s"$sym (${sym.variance}${sym.locationString})"
          def base_s = s"$base in ${base.owner}" + (if (base.owner.isClass) "" else " in " + base.owner.enclClass)
          log(s"verifying $sym_s is $required at $base_s")
          if (sym.variance != required)
            issueVarianceError(base, sym, required)
        }
      }
      override def mapOver(decls: Scope): Scope = {
        decls foreach (sym => withVariance(if (sym.isAliasType) Invariant else variance)(this(sym.info)))
        decls
      }
      private def resultTypeOnly(tp: Type) = tp match {
        case mt: MethodType => !inRefinement
        case pt: PolyType   => true
        case _              => false
      }

      /** For PolyTypes, type parameters are skipped because they are defined
       *  explicitly (their TypeDefs will be passed here.) For MethodTypes, the
       *  same is true of the parameters (ValDefs) unless we are inside a
       *  refinement, in which case they are checked from here.
       */
      def apply(tp: Type): Type = {
        tp match {
          case _ if isUncheckedVariance(tp)                    =>
          case _ if resultTypeOnly(tp)                         => this(tp.resultType)
          case TypeRef(_, sym, _) if shouldDealias(sym)        => this(tp.normalize)
          case TypeRef(_, sym, _) if !sym.variance.isInvariant => checkVarianceOfSymbol(sym) ; tp.mapOver(this)
          case RefinedType(_, _)                               => withinRefinement(tp.mapOver(this))
          case ClassInfoType(parents, _, _)                    => parents foreach this
          case mt @ MethodType(_, result)                      => flipped(mt.paramTypes foreach this) ; this(result)
          case _                                               => tp.mapOver(this)
        }
        // We're using TypeMap here for type traversal only. To avoid wasteful symbol
        // cloning during the recursion, it is important to return the input `tp`, rather
        // than the result of the pattern match above, which normalizes types.
        tp
      }
      private def shouldDealias(sym: Symbol): Boolean = {
        // The RHS of (private|protected)[this] type aliases are excluded from variance checks. This is
        // implemented in relativeVariance.
        // As such, we need to expand references to them to retain soundness. Example: neg/t8079a.scala
        sym.isAliasType && isExemptFromVariance(sym)
      }
      def validateDefinition(base: Symbol): Unit = {
        val saved = this.base
        this.base = base
        try apply(base.info)
        finally this.base = saved
      }
    }

    /** Validate variance of info of symbol `base` */
    private def validateVariance(base: Symbol): Unit = {
      ValidateVarianceMap validateDefinition base
    }

    override def traverse(tree: Tree): Unit = {
      def sym = tree.symbol
      // No variance check for object-private/protected methods/values.
      // Or constructors, or case class factory or extractor.
      def skip = (
           sym == NoSymbol
        || sym.isLocalToThis
        || sym.owner.isConstructor
        || sym.owner.isCaseApplyOrUnapply
      )
      tree match {
        case defn: MemberDef if skip =>
          debuglog(s"Skipping variance check of ${sym.defString}")
        case ClassDef(_, _, _, _) | TypeDef(_, _, _, _) =>
          validateVariance(sym)
          tree.traverse(this)
        case ModuleDef(_, _, _) =>
          validateVariance(sym.moduleClass)
          tree.traverse(this)
        case ValDef(_, _, _, _) =>
          validateVariance(sym)
        case DefDef(_, _, tparams, vparamss, _, _) =>
          validateVariance(sym)
          traverseTrees(tparams)
          traverseTreess(vparamss)
        case Template(_, _, _) =>
          tree.traverse(this)
        case CompoundTypeTree(templ) =>
          tree.traverse(this)

        // scala/bug#7872 These two cases make sure we don't miss variance exploits
        // in originals, e.g. in `foo[({type l[+a] = List[a]})#l]`
        case tt @ TypeTree() if tt.original != null =>
          tt.original.traverse(this)
        case tt : TypTree =>
          tt.traverse(this)

        case _ =>
      }
    }
  }

  /** Compute variance of type parameter `tparam` in all types `tps`. */
  final def varianceInTypes(tps: List[Type])(tparam: Symbol): Variance =
    Variance.foldExtract(tps)(t => varianceInType(t)(tparam))

  /** Compute variance of type parameter `tparam` in type `tp`. */
<<<<<<< HEAD
  def varianceInType(tp: Type)(tparam: Symbol): Variance = {
    def inArgs(sym: Symbol, args: List[Type]): Variance = fold(map2(args, sym.typeParams)((a, p) => inType(a) * p.variance))
    def inSyms(syms: List[Symbol]): Variance            = fold(syms map inSym)
    def inTypes(tps: List[Type]): Variance              = fold(tps map inType)

    def inSym(sym: Symbol): Variance = if (sym.isAliasType) inType(sym.info).cut else inType(sym.info)
    def inType(tp: Type): Variance   = tp match {
      case pt: ProtoType                                => inType(pt.toVariantType)
      case ErrorType | NoType | NoPrefix                => Bivariant
      case ThisType(_) | ConstantType(_)                => Bivariant
      case TypeRef(_, `tparam`, _)                      => Covariant
      case NullaryMethodType(restpe)                    => inType(restpe)
      case SingleType(pre, sym)                         => inType(pre)
      case TypeRef(pre, _, _) if tp.isHigherKinded      => inType(pre)                 // a type constructor cannot occur in tp's args
      case TypeRef(pre, sym, args)                      => inType(pre)                 & inArgs(sym, args)
      case TypeBounds(lo, hi)                           => inType(lo).flip             & inType(hi)
      case RefinedType(parents, defs)                   => inTypes(parents)            & inSyms(defs.toList)
      case MethodType(params, restpe)                   => inSyms(params).flip         & inType(restpe)
      case PolyType(tparams, restpe)                    => inSyms(tparams).flip        & inType(restpe)
      case ExistentialType(tparams, restpe)             => inSyms(tparams)             & inType(restpe)
      case AnnotatedType(annots, tp)                    => inTypes(annots map (_.atp)) & inType(tp)
=======
  final def varianceInType(tp: Type)(tparam: Symbol): Variance = {
    varianceInTypeCache.using(_.apply(tp, tparam))
  }
  private[this] val varianceInTypeCache = new ReusableInstance[varianceInType](() => new varianceInType)

  private final class varianceInType {
    private[this] var tp: Type = _
    private[this] var tparam: Symbol = _

    import Variance._
    private def inArgs(sym: Symbol, args: List[Type]): Variance = foldExtract2(args, sym.typeParams)(inArgParam)
    private def inSyms(syms: List[Symbol]): Variance            = foldExtract(syms)(inSym)
    private def inTypes(tps: List[Type]): Variance              = foldExtract(tps)(inType)
    private def inAnnots(anns: List[AnnotationInfo]): Variance  = foldExtract(anns)(inAnnotationAtp)

    // OPT these extractors are hoisted to fields to reduce allocation. We're also avoiding Function1[_, Variance] to
    //     avoid value class boxing.
    private[this] lazy val inAnnotationAtp: Extractor[AnnotationInfo] = (a: AnnotationInfo) => inType(a.atp)
    private[this] lazy val inArgParam: Extractor2[Type, Symbol]       = (a, b) => inType(a) * b.variance
    private[this] lazy val inSym: Extractor[Symbol]                   = (sym: Symbol) => if (sym.isAliasType) inType(sym.info).cut else inType(sym.info)
    private[this] val inType: Extractor[Type] = {
      case ErrorType | WildcardType | NoType | NoPrefix    => Bivariant
      case ThisType(_) | ConstantType(_)                   => Bivariant
      case TypeRef(_, tparam, _) if tparam eq this.tparam  => Covariant
      case BoundedWildcardType(bounds)                     => inType(bounds)
      case NullaryMethodType(restpe)                       => inType(restpe)
      case SingleType(pre, sym)                            => inType(pre)
      case TypeRef(pre, _, _) if tp.isHigherKinded         => inType(pre)          // a type constructor cannot occur in tp's args
      case TypeRef(pre, sym, args)                         => inType(pre)          & inArgs(sym, args)
      case TypeBounds(lo, hi)                              => inType(lo).flip      & inType(hi)
      case RefinedType(parents, defs)                      => inTypes(parents)     & inSyms(defs.toList)
      case MethodType(params, restpe)                      => inSyms(params).flip  & inType(restpe)
      case PolyType(tparams, restpe)                       => inSyms(tparams).flip & inType(restpe)
      case ExistentialType(tparams, restpe)                => inSyms(tparams)      & inType(restpe)
      case AnnotatedType(annots, tp)                       => inAnnots(annots)     & inType(tp)
>>>>>>> efb9faf7
    }

    def apply(tp: Type, tparam: Symbol): Variance = {
      this.tp = tp
      this.tparam = tparam
      try inType(tp)
      finally {
        this.tp = null
        this.tparam = null
      }
    }
  }
}<|MERGE_RESOLUTION|>--- conflicted
+++ resolved
@@ -204,29 +204,6 @@
     Variance.foldExtract(tps)(t => varianceInType(t)(tparam))
 
   /** Compute variance of type parameter `tparam` in type `tp`. */
-<<<<<<< HEAD
-  def varianceInType(tp: Type)(tparam: Symbol): Variance = {
-    def inArgs(sym: Symbol, args: List[Type]): Variance = fold(map2(args, sym.typeParams)((a, p) => inType(a) * p.variance))
-    def inSyms(syms: List[Symbol]): Variance            = fold(syms map inSym)
-    def inTypes(tps: List[Type]): Variance              = fold(tps map inType)
-
-    def inSym(sym: Symbol): Variance = if (sym.isAliasType) inType(sym.info).cut else inType(sym.info)
-    def inType(tp: Type): Variance   = tp match {
-      case pt: ProtoType                                => inType(pt.toVariantType)
-      case ErrorType | NoType | NoPrefix                => Bivariant
-      case ThisType(_) | ConstantType(_)                => Bivariant
-      case TypeRef(_, `tparam`, _)                      => Covariant
-      case NullaryMethodType(restpe)                    => inType(restpe)
-      case SingleType(pre, sym)                         => inType(pre)
-      case TypeRef(pre, _, _) if tp.isHigherKinded      => inType(pre)                 // a type constructor cannot occur in tp's args
-      case TypeRef(pre, sym, args)                      => inType(pre)                 & inArgs(sym, args)
-      case TypeBounds(lo, hi)                           => inType(lo).flip             & inType(hi)
-      case RefinedType(parents, defs)                   => inTypes(parents)            & inSyms(defs.toList)
-      case MethodType(params, restpe)                   => inSyms(params).flip         & inType(restpe)
-      case PolyType(tparams, restpe)                    => inSyms(tparams).flip        & inType(restpe)
-      case ExistentialType(tparams, restpe)             => inSyms(tparams)             & inType(restpe)
-      case AnnotatedType(annots, tp)                    => inTypes(annots map (_.atp)) & inType(tp)
-=======
   final def varianceInType(tp: Type)(tparam: Symbol): Variance = {
     varianceInTypeCache.using(_.apply(tp, tparam))
   }
@@ -248,6 +225,7 @@
     private[this] lazy val inArgParam: Extractor2[Type, Symbol]       = (a, b) => inType(a) * b.variance
     private[this] lazy val inSym: Extractor[Symbol]                   = (sym: Symbol) => if (sym.isAliasType) inType(sym.info).cut else inType(sym.info)
     private[this] val inType: Extractor[Type] = {
+      case pt: ProtoType                                   => inType(pt.toVariantType)
       case ErrorType | WildcardType | NoType | NoPrefix    => Bivariant
       case ThisType(_) | ConstantType(_)                   => Bivariant
       case TypeRef(_, tparam, _) if tparam eq this.tparam  => Covariant
@@ -262,7 +240,6 @@
       case PolyType(tparams, restpe)                       => inSyms(tparams).flip & inType(restpe)
       case ExistentialType(tparams, restpe)                => inSyms(tparams)      & inType(restpe)
       case AnnotatedType(annots, tp)                       => inAnnots(annots)     & inType(tp)
->>>>>>> efb9faf7
     }
 
     def apply(tp: Type, tparam: Symbol): Variance = {
