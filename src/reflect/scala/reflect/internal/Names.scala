--- conflicted
+++ resolved
@@ -39,18 +39,13 @@
 
 
   /** Memory to store all names sequentially. */
-<<<<<<< HEAD
-  var chrs: Array[Char] = new Array[Char](NAME_SIZE)
-  private[this] var nc = 0
-  final def nameTableSize: Int = nc
-=======
   private[this] var _chrs: Array[Char] = new Array[Char](NAME_SIZE) // TODO this ought to be private
   @deprecated("Don't access name table contents directly.", "2.12.9")
   def chrs: Array[Char] = _chrs
   @deprecated("Don't access name table contents directly.", "2.12.9")
   def chrs_=(cs: Array[Char]) = _chrs = cs
-  private var nc = 0
->>>>>>> ae27fe97
+  private[this] var nc = 0
+  final def nameTableSize: Int = nc
 
   /** Hashtable for finding term names quickly. */
   private[this] val termHashtable = new Array[TermName](HASH_SIZE)
